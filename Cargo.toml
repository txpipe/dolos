[package]
name = "dolos"
description = "A Cardano data-node built in Rust"
version = "0.7.0-alpha.2"
edition = "2021"
repository = "https://github.com/txpipe/dolos"
homepage = "https://github.com/txpipe/dolos"
documentation = "https://docs.rs/dolos"
license = "Apache-2.0"
readme = "README.md"
authors = ["Santiago Carmuega <santiago@carmuega.me>"]


[dependencies]
pallas = { git = "https://github.com/txpipe/pallas.git", features = [
    "unstable",
] }
# pallas = { path = "../pallas/pallas", features = ["unstable"] }

gasket = { version = "^0.5", features = ["derive"] }
# gasket = { path = "../../construkts/gasket-rs/gasket", features = ["derive"] }

utxorpc-spec = "0.3.0"
# utxorpc = { path = "../../utxorpc/rust-sdk" }

hex = "0.4.3"
bech32 = "0.8.1"
clap = { version = "4.3.0", features = ["derive"] }
log = "0.4.18"
config = { version = "0.13.3", default-features = false, features = [
    "toml",
    "json",
] }
serde = { version = "1.0.136", features = ["derive"] }
serde_json = "1.0.107"
thiserror = "1.0.30"
lazy_static = "1.4.0"
rocksdb = { version = "0.21.0", default-features = false, features = [
    "multi-threaded-cf",
] }
tracing = "0.1.37"
tracing-subscriber = "0.3.17"
bincode = "1.3.3"
miette = { version = "5.9.0", features = ["fancy"] }
tokio = { version = "1.28.2", features = ["rt", "rt-multi-thread"] }
async-trait = "0.1.68"
tonic = { version = "^0.9", features = ["tls"] }
tonic-web = "^0.9"
tonic-reflection = "^0.9"
bytes = "1.4.0"
futures-core = "0.3.28"
tokio-stream = { version = "0.1.14", features = ["sync"] }
futures-util = "0.3.28"
async-stream = "0.3.5"
serde_with = "3.4.0"
<<<<<<< HEAD
mithril-client = { version = "0.5.7", optional = true, features = ["fs"]}
=======
mithril-client = { version = "0.5.17", optional = true, features = ["fs"] }
>>>>>>> dcfe1542
protoc-wkt = "1.0.0"

[dev-dependencies]
tempfile = "3.3.0"

[features]
mithril = ["mithril-client"]
default = ["mithril"]<|MERGE_RESOLUTION|>--- conflicted
+++ resolved
@@ -53,11 +53,7 @@
 futures-util = "0.3.28"
 async-stream = "0.3.5"
 serde_with = "3.4.0"
-<<<<<<< HEAD
-mithril-client = { version = "0.5.7", optional = true, features = ["fs"]}
-=======
 mithril-client = { version = "0.5.17", optional = true, features = ["fs"] }
->>>>>>> dcfe1542
 protoc-wkt = "1.0.0"
 
 [dev-dependencies]
