--- conflicted
+++ resolved
@@ -38,16 +38,6 @@
 gasket = { version = "^0.9", features = ["derive"] }
 # gasket = { path = "../../construkts/gasket-rs/gasket", features = ["derive"] }
 
-<<<<<<< HEAD
-=======
-tx3-lang = "0.7.0"
-tx3-cardano = "0.7.0"
-# tx3-lang = { path = "../../tx3-lang/tx3/crates/tx3-lang" }
-# tx3-cardano = { path = "../../tx3-lang/tx3/crates/tx3-cardano" }
-# tx3-lang = { git = "https://github.com/tx3-lang/tx3.git" }
-# tx3-cardano = { git = "https://github.com/tx3-lang/tx3.git" }
-
->>>>>>> b9a3854e
 bech32 = "0.11.0"
 clap = { version = "4.5.37", features = ["derive"] }
 log = "0.4.18"
