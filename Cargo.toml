[package]
name = "dolos"
description = "A Cardano data-node built in Rust"
version = "0.7.0-alpha.4"
edition = "2021"
repository = "https://github.com/txpipe/dolos"
homepage = "https://github.com/txpipe/dolos"
documentation = "https://docs.rs/dolos"
license = "Apache-2.0"
readme = "README.md"
authors = ["Santiago Carmuega <santiago@carmuega.me>"]


[dependencies]
<<<<<<< HEAD
#pallas = { git = "https://github.com/txpipe/pallas.git", features = ["unstable"] }
#pallas = { git = "https://github.com/txpipe/pallas.git", rev = "691b6059e25b08bbe54cf8122d812bf37dd492e1", features = ["unstable"] }
pallas = { path = "../pallas/pallas", features = ["unstable"] }
=======
pallas = { git = "https://github.com/txpipe/pallas.git", features = ["unstable"] }
# pallas = { version = "^0.23", features = ["unstable"] }
# pallas = { path = "../pallas/pallas", features = ["unstable"] }
>>>>>>> 1db9d099

gasket = { version = "^0.5", features = ["derive"] }
# gasket = { path = "../../construkts/gasket-rs/gasket", features = ["derive"] }

<<<<<<< HEAD
# utxorpc = { version = "1.0.0-alpha.1" }
# utxorpc = { path = "../../utxorpc/rust-sdk" }
utxorpc = { path = "../rust-sdk" }
=======
utxorpc-spec = { version = "0.3.0" }
>>>>>>> 1db9d099

hex = "0.4.3"
bech32 = "0.8.1"
clap = { version = "4.3.0", features = ["derive"] }
log = "0.4.18"
config = { version = "0.13.3", default-features = false, features = ["toml", "json"] }
serde = { version = "1.0.136", features = ["derive"] }
serde_json = "1.0.107"
thiserror = "1.0.30"
lazy_static = "1.4.0"
rocksdb = { version = "0.22.0", default-features = false, features = ["multi-threaded-cf"] }
tracing = "0.1.37"
tracing-subscriber = "0.3.17"
bincode = "1.3.3"
miette = { version = "5.9.0", features = ["fancy"] }
tokio = { version = "1.28.2", features = ["rt", "rt-multi-thread"] }
async-trait = "0.1.68"
tonic = { version = "^0.9", features = ["tls"] }
tonic-web = "^0.9"
tonic-reflection = "^0.9"
bytes = "1.4.0"
futures-core = "0.3.28"
tokio-stream = { version = "0.1.14", features = ["sync"] }
futures-util = "0.3.28"
async-stream = "0.3.5"
serde_with = "3.4.0"
mithril-client = { version = "0.5.17", optional = true, features = ["fs"] }
protoc-wkt = "1.0.0"

[dev-dependencies]
tempfile = "3.3.0"

[features]
mithril = ["mithril-client"]
default = ["mithril"]<|MERGE_RESOLUTION|>--- conflicted
+++ resolved
@@ -12,26 +12,14 @@
 
 
 [dependencies]
-<<<<<<< HEAD
-#pallas = { git = "https://github.com/txpipe/pallas.git", features = ["unstable"] }
-#pallas = { git = "https://github.com/txpipe/pallas.git", rev = "691b6059e25b08bbe54cf8122d812bf37dd492e1", features = ["unstable"] }
-pallas = { path = "../pallas/pallas", features = ["unstable"] }
-=======
 pallas = { git = "https://github.com/txpipe/pallas.git", features = ["unstable"] }
 # pallas = { version = "^0.23", features = ["unstable"] }
 # pallas = { path = "../pallas/pallas", features = ["unstable"] }
->>>>>>> 1db9d099
 
 gasket = { version = "^0.5", features = ["derive"] }
 # gasket = { path = "../../construkts/gasket-rs/gasket", features = ["derive"] }
 
-<<<<<<< HEAD
-# utxorpc = { version = "1.0.0-alpha.1" }
-# utxorpc = { path = "../../utxorpc/rust-sdk" }
-utxorpc = { path = "../rust-sdk" }
-=======
 utxorpc-spec = { version = "0.3.0" }
->>>>>>> 1db9d099
 
 hex = "0.4.3"
 bech32 = "0.8.1"
