--- conflicted
+++ resolved
@@ -12,13 +12,7 @@
 
 
 [dependencies]
-<<<<<<< HEAD
 pallas = { version = "^0.23", features = ["unstable"] }
-=======
-pallas = { git = "https://github.com/txpipe/pallas.git", features = [
-    "unstable",
-] }
->>>>>>> dcfe1542
 # pallas = { path = "../pallas/pallas", features = ["unstable"] }
 
 gasket = { version = "^0.5", features = ["derive"] }
@@ -30,17 +24,12 @@
 bech32 = "0.8.1"
 clap = { version = "4.3.0", features = ["derive"] }
 log = "0.4.18"
-config = { version = "0.13.3", default-features = false, features = [
-    "toml",
-    "json",
-] }
+config = { version = "0.13.3", default-features = false, features = ["toml", "json"] }
 serde = { version = "1.0.136", features = ["derive"] }
 serde_json = "1.0.107"
 thiserror = "1.0.30"
 lazy_static = "1.4.0"
-rocksdb = { version = "0.21.0", default-features = false, features = [
-    "multi-threaded-cf",
-] }
+rocksdb = { version = "0.21.0", default-features = false, features = ["multi-threaded-cf"] }
 tracing = "0.1.37"
 tracing-subscriber = "0.3.17"
 bincode = "1.3.3"
