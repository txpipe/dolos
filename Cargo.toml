[package]
name = "dolos"
description = "A Cardano data-node built in Rust"
<<<<<<< HEAD
version = "0.20.0"
=======
version = "0.23.0"
>>>>>>> f79b913b
edition = "2021"
repository = "https://github.com/txpipe/dolos"
homepage = "https://github.com/txpipe/dolos"
documentation = "https://docs.rs/dolos"
license = "Apache-2.0"
readme = "README.md"
authors = ["Santiago Carmuega <santiago@carmuega.me>"]


[dependencies]
pallas = { git = "https://github.com/txpipe/pallas.git", features = ["hardano"] }
<<<<<<< HEAD
# pallas = { version = "0.32.0", features = ["hardano"] }
=======
# pallas = { version = "1.0.0-alpha.2", features = ["hardano"] }
>>>>>>> f79b913b
# pallas = { path = "../pallas/pallas", features = ["hardano"] }

# gasket = { git = "https://github.com/construkts/gasket-rs.git", features = ["derive"] }
gasket = { version = "^0.9", features = ["derive"] }
# gasket = { path = "../../construkts/gasket-rs/gasket", features = ["derive"] }

# tx3-lang = "0.4.1"
# tx3-cardano = "0.4.1"
# tx3-lang = { path = "../../tx3-lang/tx3/crates/tx3-lang" }
# tx3-cardano = { path = "../../tx3-lang/tx3/crates/tx3-cardano" }
tx3-lang = { git = "https://github.com/tx3-lang/tx3.git" }
tx3-cardano = { git = "https://github.com/tx3-lang/tx3.git" }

redb = { version = "^2" }
hex = "0.4.3"
bech32 = "0.11.0"
base64 = "0.22.1"
clap = { version = "4.5.37", features = ["derive"] }
log = "0.4.18"
config = { version = "0.14.1", default-features = false, features = ["toml", "json"] }
serde = { version = "1.0.136", features = ["derive"] }
serde_json = "1.0.122"
thiserror = "2.0.12"
lazy_static = "1.4.0"
tracing = "0.1.37"
tracing-subscriber = "0.3.17"
bincode = "1.3.3"
miette = { version = "7.4.0", features = ["fancy"] }
tokio = { version = "^1.40", features = ["rt", "rt-multi-thread", "signal"] }
tokio-util = { version = "0.7.11", features = ["rt"] }
async-trait = "0.1.81"
bytes = "1.9.0"
futures-core = "0.3.31"
tokio-stream = { version = "0.1.14", features = ["sync"] }
futures-util = "0.3.28"
async-stream = "0.3.5"
serde_with = "3.8.1"
protoc-wkt = "1.0.0"
itertools = "0.13.0"
indicatif = "0.17.8"
trait-variant = "0.1.2"
comfy-table = { version = "7.1.1", optional = true }
inquire = { version = "0.7.5", optional = true }
toml = { version = "0.8.13", optional = true }
console-subscriber = { version = "0.3.0", optional = true }
flate2 = "1.0.34"
tar = "0.4.41"
reqwest = { version = "0.12.7", default-features = false, features = ["blocking", "rustls-tls"] }
paste = "1.0.15"
tower-http = { version = "0.6.1", features = ["cors", "trace"] }
chrono = { version = "0.4.39", default-features = false }
<<<<<<< HEAD
rocket = { version = "0.5", features = ["json"] }
=======

# gRPC dependencies
tonic = { version = "0.12.3", features = ["tls"], optional = true }
tonic-web = { version = "0.12.3", optional = true }
tonic-reflection = { version = "0.12.3", optional = true }

# MiniBF dependencies
axum = { version = "0.8.4", features = ["macros"], optional = true }

# TRP dependencies
jsonrpsee = { version = "0.24.9", features = ["server"], optional = true }

# Common HTTP dependencies
http = "1.3.1"
hyper = "1.5"
tower = "0.4"

>>>>>>> f79b913b

[target.'cfg(not(windows))'.dependencies.mithril-client]
version = "0.12.2"
optional = true
default-features = false
features = ["fs", "rug-backend", "rustls-tls", "rustls-tls-webpki-roots"]

[target.'cfg(windows)'.dependencies.mithril-client]
version = "0.12.2"
optional = true
default-features = false
features = ["fs", "num-integer-backend", "rustls-tls", "rustls-tls-native-roots"]

[dev-dependencies]
tempfile = "3.20.0"

[features]
mithril = ["mithril-client"]
utils = ["comfy-table", "inquire", "toml"]
debug = ["console-subscriber", "tokio/tracing"]
phase2 = ["pallas/phase2"]
<<<<<<< HEAD
default = ["mithril", "utils", "phase2"]
=======

# Service features
grpc = ["tonic", "tonic-web", "tonic-reflection", "tower-http/cors"]
minibf = ["axum", "tower-http/cors", "tower-http/trace"]
trp = ["jsonrpsee", "tower-http/cors"]

# Default features - includes all services
default = ["mithril", "utils", "phase2", "grpc", "minibf", "trp"]
>>>>>>> f79b913b

# The profile that 'cargo dist' will build with
[profile.dist]
inherits = "release"
lto = "thin"

<<<<<<< HEAD
# Config for 'cargo dist'
[workspace.metadata.dist]
# The preferred cargo-dist version to use in CI (Cargo.toml SemVer syntax)
cargo-dist-version = "0.14.1"
# CI backends to support
ci = "github"
# The installers to generate for each app
installers = ["shell", "powershell", "npm", "homebrew"]
# A GitHub repo to push Homebrew formulas to
tap = "txpipe/homebrew-tap"
# Target platforms to build apps for (Rust target-triple syntax)
targets = ["aarch64-apple-darwin", "aarch64-unknown-linux-gnu", "x86_64-apple-darwin", "x86_64-unknown-linux-gnu"]
# Publish jobs to run in CI
publish-jobs = ["homebrew"]
# Publish jobs to run in CI
pr-run-mode = "plan"
# Whether to install an updater program
install-updater = false
# The preferred Rust toolchain to use in CI (rustup toolchain syntax)
rust-toolchain-version = "1.85.1"
# The archive format to use for windows builds (defaults .zip)
windows-archive = ".tar.gz"
# The archive format to use for non-windows builds (defaults .tar.xz)
unix-archive = ".tar.gz"
# A namespace to use when publishing this package to the npm registry
npm-scope = "@txpipe"

=======
>>>>>>> f79b913b
[workspace.metadata.release]
push = false
publish = false
pre-release-hook = ["git", "cliff", "-o", "CHANGELOG.md", "--tag", "{{version}}"]

[lints.clippy]
result_large_err = "allow"<|MERGE_RESOLUTION|>--- conflicted
+++ resolved
@@ -1,11 +1,7 @@
 [package]
 name = "dolos"
 description = "A Cardano data-node built in Rust"
-<<<<<<< HEAD
-version = "0.20.0"
-=======
 version = "0.23.0"
->>>>>>> f79b913b
 edition = "2021"
 repository = "https://github.com/txpipe/dolos"
 homepage = "https://github.com/txpipe/dolos"
@@ -17,11 +13,7 @@
 
 [dependencies]
 pallas = { git = "https://github.com/txpipe/pallas.git", features = ["hardano"] }
-<<<<<<< HEAD
-# pallas = { version = "0.32.0", features = ["hardano"] }
-=======
 # pallas = { version = "1.0.0-alpha.2", features = ["hardano"] }
->>>>>>> f79b913b
 # pallas = { path = "../pallas/pallas", features = ["hardano"] }
 
 # gasket = { git = "https://github.com/construkts/gasket-rs.git", features = ["derive"] }
@@ -73,9 +65,6 @@
 paste = "1.0.15"
 tower-http = { version = "0.6.1", features = ["cors", "trace"] }
 chrono = { version = "0.4.39", default-features = false }
-<<<<<<< HEAD
-rocket = { version = "0.5", features = ["json"] }
-=======
 
 # gRPC dependencies
 tonic = { version = "0.12.3", features = ["tls"], optional = true }
@@ -93,7 +82,6 @@
 hyper = "1.5"
 tower = "0.4"
 
->>>>>>> f79b913b
 
 [target.'cfg(not(windows))'.dependencies.mithril-client]
 version = "0.12.2"
@@ -115,9 +103,6 @@
 utils = ["comfy-table", "inquire", "toml"]
 debug = ["console-subscriber", "tokio/tracing"]
 phase2 = ["pallas/phase2"]
-<<<<<<< HEAD
-default = ["mithril", "utils", "phase2"]
-=======
 
 # Service features
 grpc = ["tonic", "tonic-web", "tonic-reflection", "tower-http/cors"]
@@ -126,43 +111,12 @@
 
 # Default features - includes all services
 default = ["mithril", "utils", "phase2", "grpc", "minibf", "trp"]
->>>>>>> f79b913b
 
 # The profile that 'cargo dist' will build with
 [profile.dist]
 inherits = "release"
 lto = "thin"
 
-<<<<<<< HEAD
-# Config for 'cargo dist'
-[workspace.metadata.dist]
-# The preferred cargo-dist version to use in CI (Cargo.toml SemVer syntax)
-cargo-dist-version = "0.14.1"
-# CI backends to support
-ci = "github"
-# The installers to generate for each app
-installers = ["shell", "powershell", "npm", "homebrew"]
-# A GitHub repo to push Homebrew formulas to
-tap = "txpipe/homebrew-tap"
-# Target platforms to build apps for (Rust target-triple syntax)
-targets = ["aarch64-apple-darwin", "aarch64-unknown-linux-gnu", "x86_64-apple-darwin", "x86_64-unknown-linux-gnu"]
-# Publish jobs to run in CI
-publish-jobs = ["homebrew"]
-# Publish jobs to run in CI
-pr-run-mode = "plan"
-# Whether to install an updater program
-install-updater = false
-# The preferred Rust toolchain to use in CI (rustup toolchain syntax)
-rust-toolchain-version = "1.85.1"
-# The archive format to use for windows builds (defaults .zip)
-windows-archive = ".tar.gz"
-# The archive format to use for non-windows builds (defaults .tar.xz)
-unix-archive = ".tar.gz"
-# A namespace to use when publishing this package to the npm registry
-npm-scope = "@txpipe"
-
-=======
->>>>>>> f79b913b
 [workspace.metadata.release]
 push = false
 publish = false
