--- conflicted
+++ resolved
@@ -57,14 +57,9 @@
                 cfg,
                 genesis.clone(),
                 wal.clone(),
-<<<<<<< HEAD
-                ledger,
+                ledger.clone(),
                 chain,
-                mempool,
-=======
-                ledger.clone(),
                 mempool.clone(),
->>>>>>> 36ab7ce1
                 exit.clone(),
             )
             .await
