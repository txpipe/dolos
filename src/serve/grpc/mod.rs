--- conflicted
+++ resolved
@@ -38,11 +38,7 @@
 ) -> Result<(), Error> {
     let addr = config.listen_address.parse().unwrap();
 
-<<<<<<< HEAD
-    let sync_service = sync::SyncServiceImpl::new(wal.clone(), genesis.clone(), ledger.clone());
-=======
     let sync_service = sync::SyncServiceImpl::new(wal.clone(), ledger.clone(), chain);
->>>>>>> 1f0af8ea
     let sync_service = u5c::sync::sync_service_server::SyncServiceServer::new(sync_service);
 
     let query_service = query::QueryServiceImpl::new(ledger.clone(), genesis.clone());
