use any_chain_eval::Chain;
use dolos_core::facade::{receive_tx, validate_tx};
use futures_core::Stream;
use futures_util::{StreamExt as _, TryStreamExt as _};
use pallas::crypto::hash::Hash;
use pallas::interop::utxorpc as u5c;
use pallas::interop::utxorpc::spec::cardano::ExUnits;
use pallas::interop::utxorpc::spec::submit::{WaitForTxResponse, *};
use pallas::interop::utxorpc::{self as interop, LedgerContext};
use std::collections::HashSet;
use std::pin::Pin;
use tonic::{Request, Response, Status};
use tracing::info;

use crate::mempool::UpdateFilter;
use crate::prelude::*;

pub struct SubmitServiceImpl<D>
where
    D: Domain + LedgerContext,
{
    domain: D,
    _mapper: interop::Mapper<D>,
}

impl<D> SubmitServiceImpl<D>
where
    D: Domain + LedgerContext,
{
    pub fn new(domain: D) -> Self {
        let _mapper = interop::Mapper::new(domain.clone());

        Self { domain, _mapper }
    }
}

fn tx_stage_to_u5c(stage: MempoolTxStage) -> i32 {
    match stage {
        MempoolTxStage::Pending => Stage::Mempool as i32,
        MempoolTxStage::Inflight => Stage::Network as i32,
        MempoolTxStage::Acknowledged => Stage::Acknowledged as i32,
        MempoolTxStage::Confirmed => Stage::Confirmed as i32,
        _ => Stage::Unspecified as i32,
    }
}

fn event_to_watch_mempool_response(event: MempoolEvent) -> WatchMempoolResponse {
    WatchMempoolResponse {
        tx: TxInMempool {
            r#ref: event.tx.hash.to_vec().into(),
            native_bytes: event.tx.payload.cbor().to_vec().into(),
            stage: tx_stage_to_u5c(event.new_stage),
            parsed_state: None, // TODO
        }
        .into(),
    }
}

fn event_to_wait_for_tx_response(event: MempoolEvent) -> WaitForTxResponse {
    WaitForTxResponse {
        stage: tx_stage_to_u5c(event.new_stage),
        r#ref: event.tx.hash.to_vec().into(),
    }
}

fn tx_eval_to_u5c(eval: Result<MempoolTx, DomainError>) -> u5c::spec::cardano::TxEval {
    match eval {
        Ok(tx) => u5c::spec::cardano::TxEval {
            ex_units: tx.report.iter().flatten().try_fold(
                u5c::spec::cardano::ExUnits::default(),
                |acc, eval| {
                    Some(ExUnits {
                        steps: acc.steps + eval.units.steps,
                        memory: acc.memory + eval.units.mem,
                    })
                },
            ),
            redeemers: tx
                .report
                .iter()
                .flatten()
                .map(|x| u5c::spec::cardano::Redeemer {
                    purpose: x.tag as i32,
                    index: x.index,
                    ex_units: Some(u5c::spec::cardano::ExUnits {
                        steps: x.units.steps,
                        memory: x.units.mem,
                    }),
                    ..Default::default()
                })
                .collect(),
            fee: None,      // TODO
            traces: vec![], // TODO
            ..Default::default()
        },
        Err(e) => u5c::spec::cardano::TxEval {
            errors: vec![u5c::spec::cardano::EvalError {
                msg: format!("{e:#?}"),
            }],
            ..Default::default()
        },
    }
}

#[async_trait::async_trait]
impl<D> submit_service_server::SubmitService for SubmitServiceImpl<D>
where
    D: Domain + LedgerContext,
{
    type WaitForTxStream =
        Pin<Box<dyn Stream<Item = Result<WaitForTxResponse, tonic::Status>> + Send + 'static>>;

    type WatchMempoolStream =
        Pin<Box<dyn Stream<Item = Result<WatchMempoolResponse, tonic::Status>> + Send + 'static>>;

    async fn submit_tx(
        &self,
        request: Request<SubmitTxRequest>,
    ) -> Result<Response<SubmitTxResponse>, Status> {
        let message = request.into_inner();

        info!("received new grpc submit tx request: {:?}", message);

        let chain = self.domain.read_chain().await;

<<<<<<< HEAD
        let tx = message
            .tx
            .ok_or_else(|| Status::invalid_argument("missing tx"))?;

        let tx_bytes = match tx.r#type {
            Some(any_chain_tx::Type::Raw(bytes)) => bytes,
            _ => return Err(Status::invalid_argument("missing or unsupported tx type")),
        };

        let hash = mempool
            .receive_raw(domain, tx_bytes.as_ref())
            .map_err(|e| Status::invalid_argument(format! {"could not process tx: {e}"}))?;
=======
        let mut hashes = vec![];
        for (idx, tx_bytes) in message.tx.into_iter().flat_map(|x| x.r#type).enumerate() {
            match tx_bytes {
                any_chain_tx::Type::Raw(bytes) => {
                    let hash = receive_tx(&self.domain, &chain, bytes.as_ref()).map_err(|e| {
                        Status::invalid_argument(
                            format! {"could not process tx at index {idx}: {e}"},
                        )
                    })?;
                    hashes.push(hash.to_vec().into());
                }
            }
        }
>>>>>>> 6621b486

        Ok(Response::new(SubmitTxResponse {
            r#ref: hash.to_vec().into(),
        }))
    }

    async fn wait_for_tx(
        &self,
        request: Request<WaitForTxRequest>,
    ) -> Result<Response<Self::WaitForTxStream>, Status> {
        let subjects: HashSet<_> = request
            .into_inner()
            .r#ref
            .into_iter()
            .map(|x| Hash::from(x.as_ref()))
            .collect();

        let initial_stages: Vec<_> = subjects
            .iter()
            .map(|x| {
                Result::<_, Status>::Ok(WaitForTxResponse {
                    stage: tx_stage_to_u5c(self.domain.mempool().check_stage(x)),
                    r#ref: x.to_vec().into(),
                })
            })
            .collect();

        let updates = self.domain.mempool().subscribe();

        let updates = UpdateFilter::<D::Mempool>::new(updates, subjects)
            .map(|x| Ok(event_to_wait_for_tx_response(x)))
            .boxed();

        let stream = tokio_stream::iter(initial_stages).chain(updates).boxed();

        Ok(Response::new(stream))
    }

    async fn read_mempool(
        &self,
        _request: tonic::Request<ReadMempoolRequest>,
    ) -> Result<tonic::Response<ReadMempoolResponse>, tonic::Status> {
        Err(Status::unimplemented("read_mempool is not yet available"))
    }

    async fn watch_mempool(
        &self,
        _request: tonic::Request<WatchMempoolRequest>,
    ) -> Result<tonic::Response<Self::WatchMempoolStream>, tonic::Status> {
        let updates = self.domain.mempool().subscribe();

        let stream = updates
            .map_ok(event_to_watch_mempool_response)
            .map_err(|e| Status::internal(e.to_string()))
            .boxed();

        Ok(Response::new(stream))
    }

    async fn eval_tx(
        &self,
        request: tonic::Request<EvalTxRequest>,
    ) -> Result<tonic::Response<EvalTxResponse>, tonic::Status> {
        let tx = request
            .into_inner()
            .tx
            .ok_or_else(|| Status::invalid_argument("missing tx"))?;

<<<<<<< HEAD
        let tx_raw = match tx.r#type {
            Some(any_chain_tx::Type::Raw(bytes)) => bytes.to_vec(),
            _ => return Err(Status::invalid_argument("missing or unsupported tx type")),
        };

        let result = self.domain.mempool().evaluate_raw(&self.domain, &tx_raw);
        let result = tx_eval_to_u5c(result);

        let report = AnyChainEval {
            chain: Some(Chain::Cardano(result)),
        };
=======
        let chain = self.domain.read_chain().await;

        let handle_eval = |tx_cbor: &[u8]| {
            let result = validate_tx(&self.domain, &chain, tx_cbor);
            let result = tx_eval_to_u5c(result);

            AnyChainEval {
                chain: Some(Chain::Cardano(result)),
            }
        };

        let eval_results: Vec<_> = txs_raw.iter().map(|x| handle_eval(x)).collect();
>>>>>>> 6621b486

        Ok(Response::new(EvalTxResponse {
            report: Some(report),
        }))
    }
}<|MERGE_RESOLUTION|>--- conflicted
+++ resolved
@@ -123,34 +123,16 @@
 
         let chain = self.domain.read_chain().await;
 
-<<<<<<< HEAD
         let tx = message
             .tx
             .ok_or_else(|| Status::invalid_argument("missing tx"))?;
-
         let tx_bytes = match tx.r#type {
             Some(any_chain_tx::Type::Raw(bytes)) => bytes,
             _ => return Err(Status::invalid_argument("missing or unsupported tx type")),
         };
 
-        let hash = mempool
-            .receive_raw(domain, tx_bytes.as_ref())
-            .map_err(|e| Status::invalid_argument(format! {"could not process tx: {e}"}))?;
-=======
-        let mut hashes = vec![];
-        for (idx, tx_bytes) in message.tx.into_iter().flat_map(|x| x.r#type).enumerate() {
-            match tx_bytes {
-                any_chain_tx::Type::Raw(bytes) => {
-                    let hash = receive_tx(&self.domain, &chain, bytes.as_ref()).map_err(|e| {
-                        Status::invalid_argument(
-                            format! {"could not process tx at index {idx}: {e}"},
-                        )
-                    })?;
-                    hashes.push(hash.to_vec().into());
-                }
-            }
-        }
->>>>>>> 6621b486
+        let hash = receive_tx(&self.domain, &chain, tx_bytes.as_ref())
+            .map_err(|e| Status::invalid_argument(format!("could not process tx: {e}")))?;
 
         Ok(Response::new(SubmitTxResponse {
             r#ref: hash.to_vec().into(),
@@ -219,32 +201,19 @@
             .tx
             .ok_or_else(|| Status::invalid_argument("missing tx"))?;
 
-<<<<<<< HEAD
         let tx_raw = match tx.r#type {
             Some(any_chain_tx::Type::Raw(bytes)) => bytes.to_vec(),
             _ => return Err(Status::invalid_argument("missing or unsupported tx type")),
         };
 
-        let result = self.domain.mempool().evaluate_raw(&self.domain, &tx_raw);
+        let chain = self.domain.read_chain().await;
+
+        let result = validate_tx(&self.domain, &chain, &tx_raw);
         let result = tx_eval_to_u5c(result);
 
         let report = AnyChainEval {
             chain: Some(Chain::Cardano(result)),
         };
-=======
-        let chain = self.domain.read_chain().await;
-
-        let handle_eval = |tx_cbor: &[u8]| {
-            let result = validate_tx(&self.domain, &chain, tx_cbor);
-            let result = tx_eval_to_u5c(result);
-
-            AnyChainEval {
-                chain: Some(Chain::Cardano(result)),
-            }
-        };
-
-        let eval_results: Vec<_> = txs_raw.iter().map(|x| handle_eval(x)).collect();
->>>>>>> 6621b486
 
         Ok(Response::new(EvalTxResponse {
             report: Some(report),
