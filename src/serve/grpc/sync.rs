use futures_core::Stream;
use pallas::{
    crypto::hash::Hash,
    storage::rolldb::{chain, wal, Error},
};
use std::{ops::Deref, pin::Pin};
use tokio_stream::StreamExt;
<<<<<<< HEAD
use tonic::{Code, Request, Response, Status};
use utxorpc::proto::sync::v1::*;
=======
use tonic::{Request, Response, Status};
use utxorpc_spec::utxorpc::v1alpha as u5c;
>>>>>>> dc6b02ac

fn bytes_to_hash(raw: &[u8]) -> Hash<32> {
    let array: [u8; 32] = raw.try_into().unwrap();
    Hash::<32>::new(array)
}

// fn raw_to_anychain2(raw: &[u8]) -> AnyChainBlock {
//     let block = any_chain_block::Chain::Raw(Bytes::copy_from_slice(raw));
//     AnyChainBlock { chain: Some(block) }
// }

fn raw_to_anychain(raw: &[u8]) -> u5c::sync::AnyChainBlock {
    let block = pallas::interop::utxorpc::map_block_cbor(raw);

    u5c::sync::AnyChainBlock {
        chain: u5c::sync::any_chain_block::Chain::Cardano(block).into(),
    }
}

fn roll_to_tip_response(log: wal::Log) -> u5c::sync::FollowTipResponse {
    u5c::sync::FollowTipResponse {
        action: match log {
            wal::Log::Apply(_, _, block) => {
                u5c::sync::follow_tip_response::Action::Apply(raw_to_anychain(&block)).into()
            }
            wal::Log::Undo(_, _, block) => {
                u5c::sync::follow_tip_response::Action::Undo(raw_to_anychain(&block)).into()
            }
            // TODO: shouldn't we have a u5c event for origin?
            wal::Log::Origin => None,
            wal::Log::Mark(..) => None,
        },
    }
}

pub struct ChainSyncServiceImpl {
    wal: wal::Store,
    chain: chain::Store,
}

impl ChainSyncServiceImpl {
    pub fn new(wal: wal::Store, chain: chain::Store) -> Self {
        Self { wal, chain }
    }
}

#[async_trait::async_trait]
impl u5c::sync::chain_sync_service_server::ChainSyncService for ChainSyncServiceImpl {
    type FollowTipStream =
        Pin<Box<dyn Stream<Item = Result<u5c::sync::FollowTipResponse, Status>> + Send + 'static>>;

    async fn fetch_block(
        &self,
        request: Request<u5c::sync::FetchBlockRequest>,
    ) -> Result<Response<u5c::sync::FetchBlockResponse>, Status> {
        let message = request.into_inner();

        let blocks: Result<Vec<_>, _> = message
            .r#ref
            .iter()
            .map(|r| bytes_to_hash(&r.hash))
            .map(|hash| self.chain.get_block(hash))
            .collect();

        let out: Vec<_> = blocks
            .map_err(|_err| Status::internal("can't query block"))?
            .iter()
            .flatten()
            .map(|b| raw_to_anychain(b))
            .collect();

        let response = u5c::sync::FetchBlockResponse { block: out };

        Ok(Response::new(response))
    }

    async fn dump_history(
        &self,
        request: Request<u5c::sync::DumpHistoryRequest>,
    ) -> Result<Response<u5c::sync::DumpHistoryResponse>, Status> {
        let msg = request.into_inner();
        let from = msg.start_token.map(|r| r.index).unwrap_or_default();
        let len = msg.max_items as usize + 1;

        let mut page: Vec<_> = self
            .chain
            .read_chain_page(from, len)
            .collect::<Result<Vec<_>, _>>()
            .map_err(|_err| Status::internal("can't query history"))?;

        let next_token = if page.len() == len {
            let (next_slot, next_hash) = page.remove(len - 1);
            Some(u5c::sync::BlockRef {
                index: next_slot,
                hash: next_hash.to_vec().into(),
            })
        } else {
            None
        };

        let blocks = page
            .into_iter()
            .map(|(_, hash)| self.chain.get_block(hash))
            .collect::<Result<Vec<_>, _>>()
            .map_err(|_err| Status::internal("can't query history"))?
            .into_iter()
            .map(|x| x.ok_or(Status::internal("can't query history")))
            .collect::<Result<Vec<_>, _>>()?
            .into_iter()
            .map(|raw| raw_to_anychain(&raw))
            .collect();

        let response = u5c::sync::DumpHistoryResponse {
            block: blocks,
            next_token,
        };

        Ok(Response::new(response))
    }

    async fn follow_tip(
        &self,
<<<<<<< HEAD
        request: Request<FollowTipRequest>,
=======
        _request: Request<u5c::sync::FollowTipRequest>,
>>>>>>> dc6b02ac
    ) -> Result<Response<Self::FollowTipStream>, tonic::Status> {
        let request = request.into_inner();

        let intersect: Vec<_> = request
            .intersect
            .iter()
            .map(|x| (x.index, bytes_to_hash(&x.hash)))
            .collect();

        let s = wal::RollStream::intersect(self.wal.clone(), intersect)
            .map(|log| Ok(roll_to_tip_response(log)));

        Ok(Response::new(Box::pin(s)))
    }
}<|MERGE_RESOLUTION|>--- conflicted
+++ resolved
@@ -1,17 +1,12 @@
 use futures_core::Stream;
 use pallas::{
     crypto::hash::Hash,
-    storage::rolldb::{chain, wal, Error},
+    storage::rolldb::{chain, wal},
 };
-use std::{ops::Deref, pin::Pin};
+use std::pin::Pin;
 use tokio_stream::StreamExt;
-<<<<<<< HEAD
-use tonic::{Code, Request, Response, Status};
-use utxorpc::proto::sync::v1::*;
-=======
 use tonic::{Request, Response, Status};
 use utxorpc_spec::utxorpc::v1alpha as u5c;
->>>>>>> dc6b02ac
 
 fn bytes_to_hash(raw: &[u8]) -> Hash<32> {
     let array: [u8; 32] = raw.try_into().unwrap();
@@ -134,11 +129,7 @@
 
     async fn follow_tip(
         &self,
-<<<<<<< HEAD
-        request: Request<FollowTipRequest>,
-=======
-        _request: Request<u5c::sync::FollowTipRequest>,
->>>>>>> dc6b02ac
+        request: Request<u5c::sync::FollowTipRequest>,
     ) -> Result<Response<Self::FollowTipStream>, tonic::Status> {
         let request = request.into_inner();
 
