--- conflicted
+++ resolved
@@ -61,24 +61,11 @@
                 StatusCode::INTERNAL_SERVER_ERROR
             })?;
 
-<<<<<<< HEAD
         for (_, EraCbor(era, cbor)) in utxos {
-            let era = era
-                .try_into()
-                .map_err(|_| StatusCode::INTERNAL_SERVER_ERROR)?;
+            let era = era.try_into().expect("era out of range");
 
-            let parsed = pallas::ledger::traverse::MultiEraOutput::decode(era, &cbor)
-                .map_err(|_| StatusCode::INTERNAL_SERVER_ERROR)?;
-
-            let address = parsed
-                .address()
-                .map_err(|_| StatusCode::INTERNAL_SERVER_ERROR)?
-                .to_bech32()
-                .map_err(|_| StatusCode::INTERNAL_SERVER_ERROR)?;
-=======
-        for (_, eracbor) in utxos {
-            let parsed = pallas::ledger::traverse::MultiEraOutput::decode(eracbor.0, &eracbor.1)
-                .map_err(|err| {
+            let parsed =
+                pallas::ledger::traverse::MultiEraOutput::decode(era, &cbor).map_err(|err| {
                     tracing::error!(err =? err, "Failed to get decode utxos from ledger.");
                     StatusCode::INTERNAL_SERVER_ERROR
                 })?;
@@ -87,7 +74,6 @@
                 StatusCode::INTERNAL_SERVER_ERROR
             })?
                 .to_string();
->>>>>>> 97a2bc0b
             let tx_hash = tx.hash().to_string();
             addresses
                 .entry(address.to_string())
