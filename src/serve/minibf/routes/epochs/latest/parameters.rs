--- conflicted
+++ resolved
@@ -1,432 +1,7 @@
-<<<<<<< HEAD
 use axum::{extract::State, http::StatusCode, Json};
-use serde::{Deserialize, Serialize};
 
 use crate::{ledger::pparams, serve::minibf::SharedState};
 use itertools::Itertools as _;
-
-#[derive(Serialize, Deserialize, Debug, Default)]
-pub struct ProtocolParams {
-    pub epoch: u64,
-    pub min_fee_a: u64,
-    pub min_fee_b: u64,
-    pub max_block_size: u64,
-    pub max_tx_size: u64,
-    pub max_block_header_size: u64,
-    pub key_deposit: String,
-    pub pool_deposit: String,
-    pub e_max: u64,
-    pub n_opt: u64,
-    pub a0: f64,
-    pub rho: f64,
-    pub tau: f64,
-    pub decentralisation_param: f64,
-    pub extra_entropy: Option<String>,
-    pub protocol_major_ver: u64,
-    pub protocol_minor_ver: u64,
-    #[deprecated]
-    pub min_utxo: String,
-    pub min_pool_cost: String,
-    pub nonce: String,
-    pub cost_models: Option<CostModels>,
-    pub cost_models_raw: Option<CostModelsRaw>,
-    pub price_mem: Option<f64>,
-    pub price_step: Option<f64>,
-    pub max_tx_ex_mem: Option<String>,
-    pub max_tx_ex_steps: Option<String>,
-    pub max_block_ex_mem: Option<String>,
-    pub max_block_ex_steps: Option<String>,
-    pub max_val_size: Option<String>,
-    pub collateral_percent: Option<u64>,
-    pub max_collateral_inputs: Option<u64>,
-    pub coins_per_utxo_size: Option<String>,
-    #[deprecated]
-    pub coins_per_utxo_word: Option<String>,
-    pub pvt_motion_no_confidence: Option<f64>,
-    pub pvt_committee_normal: Option<f64>,
-    pub pvt_committee_no_confidence: Option<f64>,
-    pub pvt_hard_fork_initiation: Option<f64>,
-    pub dvt_motion_no_confidence: Option<f64>,
-    pub dvt_committee_normal: Option<f64>,
-    pub dvt_committee_no_confidence: Option<f64>,
-    pub dvt_update_to_constitution: Option<f64>,
-    pub dvt_hard_fork_initiation: Option<f64>,
-    pub dvt_p_p_network_group: Option<f64>,
-    pub dvt_p_p_economic_group: Option<f64>,
-    pub dvt_p_p_technical_group: Option<f64>,
-    pub dvt_p_p_gov_group: Option<f64>,
-    pub dvt_treasury_withdrawal: Option<f64>,
-    pub committee_min_size: Option<String>,
-    pub committee_max_term_length: Option<String>,
-    pub gov_action_lifetime: Option<String>,
-    pub gov_action_deposit: Option<String>,
-    pub drep_deposit: Option<String>,
-    pub drep_activity: Option<String>,
-    #[deprecated]
-    pub pvtpp_security_group: Option<f64>,
-    pub pvt_p_p_security_group: Option<f64>,
-    pub min_fee_ref_script_cost_per_byte: Option<f64>,
-}
-
-#[derive(Debug, Deserialize, Serialize)]
-pub struct CostModelsRaw {
-    pub plutus_v1: Option<Vec<i64>>,
-    pub plutus_v2: Option<Vec<i64>>,
-    pub plutus_v3: Option<Vec<i64>>,
-}
-
-#[derive(Debug, Deserialize, Serialize)]
-pub struct CostModels {
-    pub plutus_v1: Option<CostParametersV1>,
-    pub plutus_v2: Option<CostParametersV2>,
-    pub plutus_v3: Option<CostParametersV3>,
-}
-
-#[derive(Debug, Deserialize, Serialize)]
-pub struct CostParametersV1 {
-    #[serde(rename = "addInteger-cpu-arguments-intercept")]
-    pub add_integer_cpu_arguments_intercept: i64,
-    #[serde(rename = "addInteger-cpu-arguments-slope")]
-    pub add_integer_cpu_arguments_slope: i64,
-    #[serde(rename = "addInteger-memory-arguments-intercept")]
-    pub add_integer_memory_arguments_intercept: i64,
-    #[serde(rename = "addInteger-memory-arguments-slope")]
-    pub add_integer_memory_arguments_slope: i64,
-    #[serde(rename = "appendByteString-cpu-arguments-intercept")]
-    pub append_byte_string_cpu_arguments_intercept: i64,
-    #[serde(rename = "appendByteString-cpu-arguments-slope")]
-    pub append_byte_string_cpu_arguments_slope: i64,
-    #[serde(rename = "appendByteString-memory-arguments-intercept")]
-    pub append_byte_string_memory_arguments_intercept: i64,
-    #[serde(rename = "appendByteString-memory-arguments-slope")]
-    pub append_byte_string_memory_arguments_slope: i64,
-    #[serde(rename = "appendString-cpu-arguments-intercept")]
-    pub append_string_cpu_arguments_intercept: i64,
-    #[serde(rename = "appendString-cpu-arguments-slope")]
-    pub append_string_cpu_arguments_slope: i64,
-    #[serde(rename = "appendString-memory-arguments-intercept")]
-    pub append_string_memory_arguments_intercept: i64,
-    #[serde(rename = "appendString-memory-arguments-slope")]
-    pub append_string_memory_arguments_slope: i64,
-    #[serde(rename = "bData-cpu-arguments")]
-    pub b_data_cpu_arguments: i64,
-    #[serde(rename = "bData-memory-arguments")]
-    pub b_data_memory_arguments: i64,
-    #[serde(rename = "blake2b_256-cpu-arguments-intercept")]
-    pub blake2b_256_cpu_arguments_intercept: i64,
-    #[serde(rename = "blake2b_256-cpu-arguments-slope")]
-    pub blake2b_256_cpu_arguments_slope: i64,
-    #[serde(rename = "blake2b_256-memory-arguments")]
-    pub blake2b_256_memory_arguments: i64,
-    #[serde(rename = "cekApplyCost-exBudgetCPU")]
-    pub cek_apply_cost_ex_budget_cpu: i64,
-    #[serde(rename = "cekApplyCost-exBudgetMemory")]
-    pub cek_apply_cost_ex_budget_memory: i64,
-    #[serde(rename = "cekBuiltinCost-exBudgetCPU")]
-    pub cek_builtin_cost_ex_budget_cpu: i64,
-    #[serde(rename = "cekBuiltinCost-exBudgetMemory")]
-    pub cek_builtin_cost_ex_budget_memory: i64,
-    #[serde(rename = "cekConstCost-exBudgetCPU")]
-    pub cek_const_cost_ex_budget_cpu: i64,
-    #[serde(rename = "cekConstCost-exBudgetMemory")]
-    pub cek_const_cost_ex_budget_memory: i64,
-    #[serde(rename = "cekDelayCost-exBudgetCPU")]
-    pub cek_delay_cost_ex_budget_cpu: i64,
-    #[serde(rename = "cekDelayCost-exBudgetMemory")]
-    pub cek_delay_cost_ex_budget_memory: i64,
-    #[serde(rename = "cekForceCost-exBudgetCPU")]
-    pub cek_force_cost_ex_budget_cpu: i64,
-    #[serde(rename = "cekForceCost-exBudgetMemory")]
-    pub cek_force_cost_ex_budget_memory: i64,
-    #[serde(rename = "cekLamCost-exBudgetCPU")]
-    pub cek_lam_cost_ex_budget_cpu: i64,
-    #[serde(rename = "cekLamCost-exBudgetMemory")]
-    pub cek_lam_cost_ex_budget_memory: i64,
-    #[serde(rename = "cekStartupCost-exBudgetCPU")]
-    pub cek_startup_cost_ex_budget_cpu: i64,
-    #[serde(rename = "cekStartupCost-exBudgetMemory")]
-    pub cek_startup_cost_ex_budget_memory: i64,
-    #[serde(rename = "cekVarCost-exBudgetCPU")]
-    pub cek_var_cost_ex_budget_cpu: i64,
-    #[serde(rename = "cekVarCost-exBudgetMemory")]
-    pub cek_var_cost_ex_budget_memory: i64,
-    #[serde(rename = "chooseData-cpu-arguments")]
-    pub choose_data_cpu_arguments: i64,
-    #[serde(rename = "chooseData-memory-arguments")]
-    pub choose_data_memory_arguments: i64,
-    #[serde(rename = "chooseList-cpu-arguments")]
-    pub choose_list_cpu_arguments: i64,
-    #[serde(rename = "chooseList-memory-arguments")]
-    pub choose_list_memory_arguments: i64,
-    #[serde(rename = "chooseUnit-cpu-arguments")]
-    pub choose_unit_cpu_arguments: i64,
-    #[serde(rename = "chooseUnit-memory-arguments")]
-    pub choose_unit_memory_arguments: i64,
-    #[serde(rename = "consByteString-cpu-arguments-intercept")]
-    pub cons_byte_string_cpu_arguments_intercept: i64,
-    #[serde(rename = "consByteString-cpu-arguments-slope")]
-    pub cons_byte_string_cpu_arguments_slope: i64,
-    #[serde(rename = "consByteString-memory-arguments-intercept")]
-    pub cons_byte_string_memory_arguments_intercept: i64,
-    #[serde(rename = "consByteString-memory-arguments-slope")]
-    pub cons_byte_string_memory_arguments_slope: i64,
-    #[serde(rename = "constrData-cpu-arguments")]
-    pub constr_data_cpu_arguments: i64,
-    #[serde(rename = "constrData-memory-arguments")]
-    pub constr_data_memory_arguments: i64,
-    #[serde(rename = "decodeUtf8-cpu-arguments-intercept")]
-    pub decode_utf8_cpu_arguments_intercept: i64,
-    #[serde(rename = "decodeUtf8-cpu-arguments-slope")]
-    pub decode_utf8_cpu_arguments_slope: i64,
-    #[serde(rename = "decodeUtf8-memory-arguments-intercept")]
-    pub decode_utf8_memory_arguments_intercept: i64,
-    #[serde(rename = "decodeUtf8-memory-arguments-slope")]
-    pub decode_utf8_memory_arguments_slope: i64,
-    #[serde(rename = "divideInteger-cpu-arguments-constant")]
-    pub divide_integer_cpu_arguments_constant: i64,
-    #[serde(rename = "divideInteger-cpu-arguments-model-arguments-intercept")]
-    pub divide_integer_cpu_arguments_model_arguments_intercept: i64,
-    #[serde(rename = "divideInteger-cpu-arguments-model-arguments-slope")]
-    pub divide_integer_cpu_arguments_model_arguments_slope: i64,
-    #[serde(rename = "divideInteger-memory-arguments-intercept")]
-    pub divide_integer_memory_arguments_intercept: i64,
-    #[serde(rename = "divideInteger-memory-arguments-minimum")]
-    pub divide_integer_memory_arguments_minimum: i64,
-    #[serde(rename = "divideInteger-memory-arguments-slope")]
-    pub divide_integer_memory_arguments_slope: i64,
-    #[serde(rename = "encodeUtf8-cpu-arguments-intercept")]
-    pub encode_utf8_cpu_arguments_intercept: i64,
-    #[serde(rename = "encodeUtf8-cpu-arguments-slope")]
-    pub encode_utf8_cpu_arguments_slope: i64,
-    #[serde(rename = "encodeUtf8-memory-arguments-intercept")]
-    pub encode_utf8_memory_arguments_intercept: i64,
-    #[serde(rename = "encodeUtf8-memory-arguments-slope")]
-    pub encode_utf8_memory_arguments_slope: i64,
-    #[serde(rename = "equalsByteString-cpu-arguments-constant")]
-    pub equals_byte_string_cpu_arguments_constant: i64,
-    #[serde(rename = "equalsByteString-cpu-arguments-intercept")]
-    pub equals_byte_string_cpu_arguments_intercept: i64,
-    #[serde(rename = "equalsByteString-cpu-arguments-slope")]
-    pub equals_byte_string_cpu_arguments_slope: i64,
-    #[serde(rename = "equalsByteString-memory-arguments")]
-    pub equals_byte_string_memory_arguments: i64,
-    #[serde(rename = "equalsData-cpu-arguments-intercept")]
-    pub equals_data_cpu_arguments_intercept: i64,
-    #[serde(rename = "equalsData-cpu-arguments-slope")]
-    pub equals_data_cpu_arguments_slope: i64,
-    #[serde(rename = "equalsData-memory-arguments")]
-    pub equals_data_memory_arguments: i64,
-    #[serde(rename = "equalsInteger-cpu-arguments-intercept")]
-    pub equals_integer_cpu_arguments_intercept: i64,
-    #[serde(rename = "equalsInteger-cpu-arguments-slope")]
-    pub equals_integer_cpu_arguments_slope: i64,
-    #[serde(rename = "equalsInteger-memory-arguments")]
-    pub equals_integer_memory_arguments: i64,
-    #[serde(rename = "equalsString-cpu-arguments-constant")]
-    pub equals_string_cpu_arguments_constant: i64,
-    #[serde(rename = "equalsString-cpu-arguments-intercept")]
-    pub equals_string_cpu_arguments_intercept: i64,
-    #[serde(rename = "equalsString-cpu-arguments-slope")]
-    pub equals_string_cpu_arguments_slope: i64,
-    #[serde(rename = "equalsString-memory-arguments")]
-    pub equals_string_memory_arguments: i64,
-    #[serde(rename = "fstPair-cpu-arguments")]
-    pub fst_pair_cpu_arguments: i64,
-    #[serde(rename = "fstPair-memory-arguments")]
-    pub fst_pair_memory_arguments: i64,
-    #[serde(rename = "headList-cpu-arguments")]
-    pub head_list_cpu_arguments: i64,
-    #[serde(rename = "headList-memory-arguments")]
-    pub head_list_memory_arguments: i64,
-    #[serde(rename = "iData-cpu-arguments")]
-    pub i_data_cpu_arguments: i64,
-    #[serde(rename = "iData-memory-arguments")]
-    pub i_data_memory_arguments: i64,
-    #[serde(rename = "ifThenElse-cpu-arguments")]
-    pub if_then_else_cpu_arguments: i64,
-    #[serde(rename = "ifThenElse-memory-arguments")]
-    pub if_then_else_memory_arguments: i64,
-    #[serde(rename = "indexByteString-cpu-arguments")]
-    pub index_byte_string_cpu_arguments: i64,
-    #[serde(rename = "indexByteString-memory-arguments")]
-    pub index_byte_string_memory_arguments: i64,
-    #[serde(rename = "lengthOfByteString-cpu-arguments")]
-    pub length_of_byte_string_cpu_arguments: i64,
-    #[serde(rename = "lengthOfByteString-memory-arguments")]
-    pub length_of_byte_string_memory_arguments: i64,
-    #[serde(rename = "lessThanByteString-cpu-arguments-intercept")]
-    pub less_than_byte_string_cpu_arguments_intercept: i64,
-    #[serde(rename = "lessThanByteString-cpu-arguments-slope")]
-    pub less_than_byte_string_cpu_arguments_slope: i64,
-    #[serde(rename = "lessThanByteString-memory-arguments")]
-    pub less_than_byte_string_memory_arguments: i64,
-    #[serde(rename = "lessThanEqualsByteString-cpu-arguments-intercept")]
-    pub less_than_equals_byte_string_cpu_arguments_intercept: i64,
-    #[serde(rename = "lessThanEqualsByteString-cpu-arguments-slope")]
-    pub less_than_equals_byte_string_cpu_arguments_slope: i64,
-    #[serde(rename = "lessThanEqualsByteString-memory-arguments")]
-    pub less_than_equals_byte_string_memory_arguments: i64,
-    #[serde(rename = "lessThanEqualsInteger-cpu-arguments-intercept")]
-    pub less_than_equals_integer_cpu_arguments_intercept: i64,
-    #[serde(rename = "lessThanEqualsInteger-cpu-arguments-slope")]
-    pub less_than_equals_integer_cpu_arguments_slope: i64,
-    #[serde(rename = "lessThanEqualsInteger-memory-arguments")]
-    pub less_than_equals_integer_memory_arguments: i64,
-    #[serde(rename = "lessThanInteger-cpu-arguments-intercept")]
-    pub less_than_integer_cpu_arguments_intercept: i64,
-    #[serde(rename = "lessThanInteger-cpu-arguments-slope")]
-    pub less_than_integer_cpu_arguments_slope: i64,
-    #[serde(rename = "lessThanInteger-memory-arguments")]
-    pub less_than_integer_memory_arguments: i64,
-    #[serde(rename = "listData-cpu-arguments")]
-    pub list_data_cpu_arguments: i64,
-    #[serde(rename = "listData-memory-arguments")]
-    pub list_data_memory_arguments: i64,
-    #[serde(rename = "mapData-cpu-arguments")]
-    pub map_data_cpu_arguments: i64,
-    #[serde(rename = "mapData-memory-arguments")]
-    pub map_data_memory_arguments: i64,
-    #[serde(rename = "mkCons-cpu-arguments")]
-    pub mk_cons_cpu_arguments: i64,
-    #[serde(rename = "mkCons-memory-arguments")]
-    pub mk_cons_memory_arguments: i64,
-    #[serde(rename = "mkNilData-cpu-arguments")]
-    pub mk_nil_data_cpu_arguments: i64,
-    #[serde(rename = "mkNilData-memory-arguments")]
-    pub mk_nil_data_memory_arguments: i64,
-    #[serde(rename = "mkNilPairData-cpu-arguments")]
-    pub mk_nil_pair_data_cpu_arguments: i64,
-    #[serde(rename = "mkNilPairData-memory-arguments")]
-    pub mk_nil_pair_data_memory_arguments: i64,
-    #[serde(rename = "mkPairData-cpu-arguments")]
-    pub mk_pair_data_cpu_arguments: i64,
-    #[serde(rename = "mkPairData-memory-arguments")]
-    pub mk_pair_data_memory_arguments: i64,
-    #[serde(rename = "modInteger-cpu-arguments-constant")]
-    pub mod_integer_cpu_arguments_constant: i64,
-    #[serde(rename = "modInteger-cpu-arguments-model-arguments-intercept")]
-    pub mod_integer_cpu_arguments_model_arguments_intercept: i64,
-    #[serde(rename = "modInteger-cpu-arguments-model-arguments-slope")]
-    pub mod_integer_cpu_arguments_model_arguments_slope: i64,
-    #[serde(rename = "modInteger-memory-arguments-intercept")]
-    pub mod_integer_memory_arguments_intercept: i64,
-    #[serde(rename = "modInteger-memory-arguments-minimum")]
-    pub mod_integer_memory_arguments_minimum: i64,
-    #[serde(rename = "modInteger-memory-arguments-slope")]
-    pub mod_integer_memory_arguments_slope: i64,
-    #[serde(rename = "multiplyInteger-cpu-arguments-intercept")]
-    pub multiply_integer_cpu_arguments_intercept: i64,
-    #[serde(rename = "multiplyInteger-cpu-arguments-slope")]
-    pub multiply_integer_cpu_arguments_slope: i64,
-    #[serde(rename = "multiplyInteger-memory-arguments-intercept")]
-    pub multiply_integer_memory_arguments_intercept: i64,
-    #[serde(rename = "multiplyInteger-memory-arguments-slope")]
-    pub multiply_integer_memory_arguments_slope: i64,
-    #[serde(rename = "nullList-cpu-arguments")]
-    pub null_list_cpu_arguments: i64,
-    #[serde(rename = "nullList-memory-arguments")]
-    pub null_list_memory_arguments: i64,
-    #[serde(rename = "quotientInteger-cpu-arguments-constant")]
-    pub quotient_integer_cpu_arguments_constant: i64,
-    #[serde(rename = "quotientInteger-cpu-arguments-model-arguments-intercept")]
-    pub quotient_integer_cpu_arguments_model_arguments_intercept: i64,
-    #[serde(rename = "quotientInteger-cpu-arguments-model-arguments-slope")]
-    pub quotient_integer_cpu_arguments_model_arguments_slope: i64,
-    #[serde(rename = "quotientInteger-memory-arguments-intercept")]
-    pub quotient_integer_memory_arguments_intercept: i64,
-    #[serde(rename = "quotientInteger-memory-arguments-minimum")]
-    pub quotient_integer_memory_arguments_minimum: i64,
-    #[serde(rename = "quotientInteger-memory-arguments-slope")]
-    pub quotient_integer_memory_arguments_slope: i64,
-    #[serde(rename = "remainderInteger-cpu-arguments-constant")]
-    pub remainder_integer_cpu_arguments_constant: i64,
-    #[serde(rename = "remainderInteger-cpu-arguments-model-arguments-intercept")]
-    pub remainder_integer_cpu_arguments_model_arguments_intercept: i64,
-    #[serde(rename = "remainderInteger-cpu-arguments-model-arguments-slope")]
-    pub remainder_integer_cpu_arguments_model_arguments_slope: i64,
-    #[serde(rename = "remainderInteger-memory-arguments-intercept")]
-    pub remainder_integer_memory_arguments_intercept: i64,
-    #[serde(rename = "remainderInteger-memory-arguments-minimum")]
-    pub remainder_integer_memory_arguments_minimum: i64,
-    #[serde(rename = "remainderInteger-memory-arguments-slope")]
-    pub remainder_integer_memory_arguments_slope: i64,
-    #[serde(rename = "sha2_256-cpu-arguments-intercept")]
-    pub sha2_256_cpu_arguments_intercept: i64,
-    #[serde(rename = "sha2_256-cpu-arguments-slope")]
-    pub sha2_256_cpu_arguments_slope: i64,
-    #[serde(rename = "sha2_256-memory-arguments")]
-    pub sha2_256_memory_arguments: i64,
-    #[serde(rename = "sha3_256-cpu-arguments-intercept")]
-    pub sha3_256_cpu_arguments_intercept: i64,
-    #[serde(rename = "sha3_256-cpu-arguments-slope")]
-    pub sha3_256_cpu_arguments_slope: i64,
-    #[serde(rename = "sha3_256-memory-arguments")]
-    pub sha3_256_memory_arguments: i64,
-    #[serde(rename = "sliceByteString-cpu-arguments-intercept")]
-    pub slice_byte_string_cpu_arguments_intercept: i64,
-    #[serde(rename = "sliceByteString-cpu-arguments-slope")]
-    pub slice_byte_string_cpu_arguments_slope: i64,
-    #[serde(rename = "sliceByteString-memory-arguments-intercept")]
-    pub slice_byte_string_memory_arguments_intercept: i64,
-    #[serde(rename = "sliceByteString-memory-arguments-slope")]
-    pub slice_byte_string_memory_arguments_slope: i64,
-    #[serde(rename = "sndPair-cpu-arguments")]
-    pub snd_pair_cpu_arguments: i64,
-    #[serde(rename = "sndPair-memory-arguments")]
-    pub snd_pair_memory_arguments: i64,
-    #[serde(rename = "subtractInteger-cpu-arguments-intercept")]
-    pub subtract_integer_cpu_arguments_intercept: i64,
-    #[serde(rename = "subtractInteger-cpu-arguments-slope")]
-    pub subtract_integer_cpu_arguments_slope: i64,
-    #[serde(rename = "subtractInteger-memory-arguments-intercept")]
-    pub subtract_integer_memory_arguments_intercept: i64,
-    #[serde(rename = "subtractInteger-memory-arguments-slope")]
-    pub subtract_integer_memory_arguments_slope: i64,
-    #[serde(rename = "tailList-cpu-arguments")]
-    pub tail_list_cpu_arguments: i64,
-    #[serde(rename = "tailList-memory-arguments")]
-    pub tail_list_memory_arguments: i64,
-    #[serde(rename = "trace-cpu-arguments")]
-    pub trace_cpu_arguments: i64,
-    #[serde(rename = "trace-memory-arguments")]
-    pub trace_memory_arguments: i64,
-    #[serde(rename = "unBData-cpu-arguments")]
-    pub un_b_data_cpu_arguments: i64,
-    #[serde(rename = "unBData-memory-arguments")]
-    pub un_b_data_memory_arguments: i64,
-    #[serde(rename = "unConstrData-cpu-arguments")]
-    pub un_constr_data_cpu_arguments: i64,
-    #[serde(rename = "unConstrData-memory-arguments")]
-    pub un_constr_data_memory_arguments: i64,
-    #[serde(rename = "unIData-cpu-arguments")]
-    pub un_i_data_cpu_arguments: i64,
-    #[serde(rename = "unIData-memory-arguments")]
-    pub un_i_data_memory_arguments: i64,
-    #[serde(rename = "unListData-cpu-arguments")]
-    pub un_list_data_cpu_arguments: i64,
-    #[serde(rename = "unListData-memory-arguments")]
-    pub un_list_data_memory_arguments: i64,
-    #[serde(rename = "unMapData-cpu-arguments")]
-    pub un_map_data_cpu_arguments: i64,
-    #[serde(rename = "unMapData-memory-arguments")]
-    pub un_map_data_memory_arguments: i64,
-    #[serde(rename = "verifyEd25519Signature-cpu-arguments-intercept")]
-    pub verify_ed25519_signature_cpu_arguments_intercept: i64,
-    #[serde(rename = "verifyEd25519Signature-cpu-arguments-slope")]
-    pub verify_ed25519_signature_cpu_arguments_slope: i64,
-    #[serde(rename = "verifyEd25519Signature-memory-arguments")]
-    pub verify_ed25519_signature_memory_arguments: i64,
-}
-=======
-use itertools::Itertools as _;
-use rocket::{get, http::Status, State};
-use std::sync::Arc;
-
-use crate::{
-    ledger::pparams::{self, Genesis},
-    state::LedgerStore,
-};
->>>>>>> daeff6a6
 
 use super::{
     CostModels, CostModelsRaw, CostParametersV1, CostParametersV2, CostParametersV3, ProtocolParams,
@@ -521,9 +96,9 @@
             .min_fee_script_ref_cost_per_byte
             .as_ref()
             .map(|x| x.numerator as f64 / x.denominator as f64),
-        e_max: genesis.shelley.protocol_params.e_max,
-        a0: genesis.shelley.protocol_params.a0.numerator as f64
-            / genesis.shelley.protocol_params.a0.denominator as f64,
+        e_max: state.genesis.shelley.protocol_params.e_max,
+        a0: state.genesis.shelley.protocol_params.a0.numerator as f64
+            / state.genesis.shelley.protocol_params.a0.denominator as f64,
         rho: mapped
             .monetary_expansion
             .as_ref()
