use crate::{mempool::MempoolError, serve::minibf::SharedState};

use axum::{
    body::Bytes,
    extract::State,
    http::{header, HeaderMap, StatusCode},
};

<<<<<<< HEAD
#[post("/tx/submit", format = "application/cbor", data = "<cbor>")]
pub fn route(cbor: Vec<u8>, mempool: &State<Mempool>) -> Result<String, Status> {
    let hash = mempool.receive_raw(&cbor).map_err(|e| match e {
        MempoolError::Phase1Error(_) => Status::BadRequest,
        MempoolError::Phase2Error(_) => Status::BadRequest,
        MempoolError::InvalidTx(_) => Status::BadRequest,
        MempoolError::TraverseError(_) => Status::BadRequest,
        MempoolError::StateError(_) => Status::InternalServerError,
        MempoolError::DecodeError(_) => Status::BadRequest,
        MempoolError::PlutusNotSupported => Status::BadRequest,
=======
fn is_valid_cbor_content_type(headers: &HeaderMap) -> bool {
    let Some(content_type) = headers.get(header::CONTENT_TYPE) else {
        return false;
    };

    let Ok(content_type) = content_type.to_str() else {
        return false;
    };

    content_type == "application/cbor"
}

pub async fn route(
    State(state): State<SharedState>,
    headers: HeaderMap,
    cbor: Bytes,
) -> Result<String, StatusCode> {
    if !is_valid_cbor_content_type(&headers) {
        return Err(StatusCode::BAD_REQUEST);
    }
    let hash = state.mempool.receive_raw(&cbor).map_err(|e| match e {
        MempoolError::Phase1Error(_) => StatusCode::BAD_REQUEST,
        MempoolError::Phase2Error(_) => StatusCode::BAD_REQUEST,
        MempoolError::InvalidTx(_) => StatusCode::BAD_REQUEST,
        MempoolError::TraverseError(_) => StatusCode::BAD_REQUEST,
        MempoolError::StateError(_) => StatusCode::INTERNAL_SERVER_ERROR,
        MempoolError::DecodeError(_) => StatusCode::BAD_REQUEST,
        MempoolError::PlutusNotSupported => StatusCode::BAD_REQUEST,
>>>>>>> f79b913b
    })?;
    Ok(hex::encode(hash))
}<|MERGE_RESOLUTION|>--- conflicted
+++ resolved
@@ -6,18 +6,6 @@
     http::{header, HeaderMap, StatusCode},
 };
 
-<<<<<<< HEAD
-#[post("/tx/submit", format = "application/cbor", data = "<cbor>")]
-pub fn route(cbor: Vec<u8>, mempool: &State<Mempool>) -> Result<String, Status> {
-    let hash = mempool.receive_raw(&cbor).map_err(|e| match e {
-        MempoolError::Phase1Error(_) => Status::BadRequest,
-        MempoolError::Phase2Error(_) => Status::BadRequest,
-        MempoolError::InvalidTx(_) => Status::BadRequest,
-        MempoolError::TraverseError(_) => Status::BadRequest,
-        MempoolError::StateError(_) => Status::InternalServerError,
-        MempoolError::DecodeError(_) => Status::BadRequest,
-        MempoolError::PlutusNotSupported => Status::BadRequest,
-=======
 fn is_valid_cbor_content_type(headers: &HeaderMap) -> bool {
     let Some(content_type) = headers.get(header::CONTENT_TYPE) else {
         return false;
@@ -46,7 +34,6 @@
         MempoolError::StateError(_) => StatusCode::INTERNAL_SERVER_ERROR,
         MempoolError::DecodeError(_) => StatusCode::BAD_REQUEST,
         MempoolError::PlutusNotSupported => StatusCode::BAD_REQUEST,
->>>>>>> f79b913b
     })?;
     Ok(hex::encode(hash))
 }