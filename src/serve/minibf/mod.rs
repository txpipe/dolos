--- conflicted
+++ resolved
@@ -43,40 +43,9 @@
             "/accounts/{stake_address}/utxos",
             get(routes::accounts::stake_address::utxos::route),
         )
-<<<<<<< HEAD
-        .manage(genesis)
-        .manage(ledger)
-        .manage(chain)
-        .manage(mempool)
-        .mount(
-            "/",
-            routes![
-                // Accounts
-                routes::accounts::stake_address::utxos::route,
-                // Addresses
-                routes::addresses::address::utxos::route,
-                routes::addresses::address::utxos::asset::route,
-                // Blocks
-                routes::blocks::latest::route,
-                routes::blocks::latest::txs::route,
-                routes::blocks::hash_or_number::route,
-                routes::blocks::hash_or_number::addresses::route,
-                routes::blocks::hash_or_number::next::route,
-                routes::blocks::hash_or_number::previous::route,
-                routes::blocks::hash_or_number::txs::route,
-                routes::blocks::slot::slot_number::route,
-                // Epoch
-                routes::epochs::latest::parameters::route,
-                // Submit
-                routes::tx::submit::route,
-                // Transactions
-                routes::txs::tx_hash::cbor::route,
-            ],
-=======
         .route(
             "/addresses/{address}/utxos",
             get(routes::addresses::address::utxos::route),
->>>>>>> f79b913b
         )
         .route(
             "/addresses/{address}/utxos/{asset}",
