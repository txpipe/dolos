use std::sync::Arc;

use gasket::framework::*;
use pallas::ledger::traverse::MultiEraBlock;
use tracing::{debug, info};

use crate::ledger::pparams::Genesis;
use crate::wal::{self, LogValue, WalReader as _};
use crate::{ledger, prelude::*};

pub type UpstreamPort = gasket::messaging::InputPort<RollEvent>;

#[derive(Stage)]
#[stage(name = "apply", unit = "()", worker = "Worker")]
pub struct Stage {
    wal: crate::wal::redb::WalStore,
    ledger: crate::state::LedgerStore,
    genesis: Arc<Genesis>,
    mempool: crate::mempool::Mempool, // Add this line

    max_ledger_history: Option<u64>,

    pub upstream: UpstreamPort,

    #[metric]
    block_count: gasket::metrics::Counter,

    #[metric]
    wal_count: gasket::metrics::Counter,
}

impl Stage {
    pub fn new(
        wal: crate::wal::redb::WalStore,
        ledger: crate::state::LedgerStore,
        mempool: crate::mempool::Mempool,
<<<<<<< HEAD
        byron: byron::GenesisFile,
        shelley: shelley::GenesisFile,
        max_ledger_history: Option<u64>,
=======
        genesis: Arc<Genesis>,
>>>>>>> a1b8bd28
    ) -> Self {
        Self {
            wal,
            ledger,
            mempool,
<<<<<<< HEAD
            byron,
            shelley,
            max_ledger_history,
=======
            genesis,
>>>>>>> a1b8bd28
            upstream: Default::default(),
            block_count: Default::default(),
            wal_count: Default::default(),
        }
    }

    fn process_origin(&self) -> Result<(), WorkerError> {
        info!("applying origin");

        let delta = crate::ledger::compute_origin_delta(&self.genesis);
        self.ledger.apply(&[delta]).or_panic()?;

        Ok(())
    }

    fn process_undo(&self, block: &wal::RawBlock) -> Result<(), WorkerError> {
        let wal::RawBlock { slot, body, .. } = block;

        info!(slot, "undoing block");

        let block = MultiEraBlock::decode(body).or_panic()?;
        let context = crate::state::load_slice_for_block(&block, &self.ledger, &[]).or_panic()?;

        let delta = crate::ledger::compute_undo_delta(&block, context).or_panic()?;
        self.ledger.apply(&[delta]).or_panic()?;

        self.mempool.undo_block(&block);

        Ok(())
    }

    fn process_apply(&self, block: &wal::RawBlock) -> Result<(), WorkerError> {
        let wal::RawBlock { slot, body, .. } = block;

        info!(slot, "applying block");

        let block = MultiEraBlock::decode(body).or_panic()?;

<<<<<<< HEAD
        crate::state::apply_block_batch(
            [&block],
            &mut self.ledger,
            &self.byron,
            &self.shelley,
            self.max_ledger_history,
        )
        .or_panic()?;
=======
        crate::state::apply_block_batch([&block], &self.ledger, &self.genesis).or_panic()?;
>>>>>>> a1b8bd28

        self.mempool.apply_block(&block);

        Ok(())
    }

    fn process_wal(&mut self, log: wal::LogValue) -> Result<(), WorkerError> {
        match log {
            LogValue::Mark(wal::ChainPoint::Origin) => self.process_origin(),
            LogValue::Apply(x) => self.process_apply(&x),
            LogValue::Undo(x) => self.process_undo(&x),
            // we can skip marks since we know they have been already applied
            LogValue::Mark(..) => Ok(()),
        }
    }
}

pub struct Worker(wal::LogSeq);

#[async_trait::async_trait(?Send)]
impl gasket::framework::Worker<Stage> for Worker {
    async fn bootstrap(stage: &Stage) -> Result<Self, WorkerError> {
        let cursor = stage.ledger.cursor().or_panic()?;

        if cursor.is_none() {
            info!("cursor not found, applying origin");
            stage.process_origin()?;
        } else {
            info!(?cursor, "cursor found");
        }

        let point = match cursor {
            Some(ledger::ChainPoint(s, h)) => wal::ChainPoint::Specific(s, h),
            None => wal::ChainPoint::Origin,
        };

        let seq = stage.wal.assert_point(&point).or_panic()?;

        info!(seq, "wal sequence found");

        Ok(Self(seq))
    }

    async fn schedule(&mut self, stage: &mut Stage) -> Result<WorkSchedule<()>, WorkerError> {
        let _ = stage.upstream.recv().await.or_panic()?;
        Ok(WorkSchedule::Unit(()))
    }

    /// Catch-up ledger with latest state of WAL
    ///
    /// Reads from WAL using the latest known cursor and applies the
    /// corresponding downstream changes to the ledger
    async fn execute(&mut self, _: &(), stage: &mut Stage) -> Result<(), WorkerError> {
        let iter = stage.wal.crawl_from(Some(self.0)).or_panic()?.skip(1);

        // TODO: analyze scenario where we're too far behind and this for loop takes
        // longer that the allocated policy timeout.

        for (seq, log) in iter {
            debug!(seq, "processing wal entry");
            stage.process_wal(log)?;
            self.0 = seq;
        }

        Ok(())
    }
}<|MERGE_RESOLUTION|>--- conflicted
+++ resolved
@@ -34,25 +34,15 @@
         wal: crate::wal::redb::WalStore,
         ledger: crate::state::LedgerStore,
         mempool: crate::mempool::Mempool,
-<<<<<<< HEAD
-        byron: byron::GenesisFile,
-        shelley: shelley::GenesisFile,
+        genesis: Arc<Genesis>,
         max_ledger_history: Option<u64>,
-=======
-        genesis: Arc<Genesis>,
->>>>>>> a1b8bd28
     ) -> Self {
         Self {
             wal,
             ledger,
             mempool,
-<<<<<<< HEAD
-            byron,
-            shelley,
+            genesis,
             max_ledger_history,
-=======
-            genesis,
->>>>>>> a1b8bd28
             upstream: Default::default(),
             block_count: Default::default(),
             wal_count: Default::default(),
@@ -91,18 +81,13 @@
 
         let block = MultiEraBlock::decode(body).or_panic()?;
 
-<<<<<<< HEAD
         crate::state::apply_block_batch(
             [&block],
-            &mut self.ledger,
-            &self.byron,
-            &self.shelley,
+            &self.ledger,
+            &self.genesis,
             self.max_ledger_history,
         )
         .or_panic()?;
-=======
-        crate::state::apply_block_batch([&block], &self.ledger, &self.genesis).or_panic()?;
->>>>>>> a1b8bd28
 
         self.mempool.apply_block(&block);
 
