use gasket::framework::*;
use pallas::storage::rolldb::wal;
use tracing::{debug, trace};

use crate::prelude::*;

pub type Cursor = (BlockSlot, BlockHash);
pub type UpstreamPort = gasket::messaging::tokio::InputPort<PullEvent>;
pub type DownstreamPort = gasket::messaging::tokio::OutputPort<RollEvent>;

/// Catch-up output with current persisted state
///
/// Reads from Wal using the latest known cursor and outputs the
/// corresponding downstream events
async fn catchup_downstream(
    store: &wal::Store,
    mut last_seq: Option<u64>,
    port: &mut DownstreamPort,
) -> Result<Option<u64>, WorkerError> {
    let iter = store.crawl_after(last_seq);

    for wal in iter {
        let (seq, wal) = wal.or_panic()?;
        trace!(seq, "processing wal entry");

        let evt = match wal {
            wal::Log::Apply(slot, hash, body) => RollEvent::Apply(slot, hash, body),
            wal::Log::Undo(slot, hash, body) => RollEvent::Undo(slot, hash, body),
            wal::Log::Origin => RollEvent::Origin,
            wal::Log::Mark(..) => continue,
        };

        port.send(evt.into()).await.or_panic()?;
        last_seq = Some(seq);
    }

    Ok(last_seq)
}

fn update_store(unit: &PullEvent, store: &mut wal::Store) -> Result<(), WorkerError> {
    match unit {
        PullEvent::RollForward(slot, hash, body) => {
            store.roll_forward(*slot, *hash, body.clone()).or_panic()?;
            debug!(slot, %hash, "wal extended");
        }
        PullEvent::Rollback(point) => match point {
            pallas::network::miniprotocols::Point::Specific(slot, _) => {
                store.roll_back(*slot).or_panic()?;
                debug!(slot, "wal rollback");
            }
            pallas::network::miniprotocols::Point::Origin => {
                store.roll_back_origin().or_panic()?;
                debug!("wal rollback to origin");
            }
        },
    }

    Ok(())
}

#[derive(Stage)]
#[stage(name = "roll", unit = "PullEvent", worker = "Worker")]
pub struct Stage {
    store: wal::Store,

    cursor_chain: Option<Cursor>,
    cursor_ledger: Option<Cursor>,

    pub upstream: UpstreamPort,

    pub downstream_chain: Option<DownstreamPort>,
    pub downstream_ledger: Option<DownstreamPort>,

    #[metric]
    block_count: gasket::metrics::Counter,

    #[metric]
    roll_count: gasket::metrics::Counter,
}

impl Stage {
    pub fn new(
        store: wal::Store,
        cursor_chain: Option<Cursor>,
        cursor_ledger: Option<Cursor>,
    ) -> Self {
        Self {
            store,
            cursor_chain,
            cursor_ledger,
            upstream: Default::default(),
            downstream_chain: Default::default(),
            downstream_ledger: Default::default(),
            block_count: Default::default(),
            roll_count: Default::default(),
        }
    }
}

pub struct Worker {
    last_seq_chain: Option<u64>,
    last_seq_ledger: Option<u64>,
}

impl Worker {}

#[async_trait::async_trait(?Send)]
impl gasket::framework::Worker<Stage> for Worker {
    async fn bootstrap(stage: &Stage) -> Result<Self, WorkerError> {
        let last_seq_chain = if let Some(cursor) = stage.cursor_chain {
<<<<<<< HEAD
            Some(
                stage
                    .store
                    .find_wal_seq(cursor)
                    .ok_or(Error::server("could not find chain cursor on WAL"))
                    .or_panic()?,
            )
=======
            stage
                .store
                .find_wal_seq(&[cursor])
                .or_panic()?
                .ok_or(Error::server("could not find chain cursor on WAL"))
                .or_panic()?
                .into()
>>>>>>> 1db9d099
        } else {
            None
        };

        let last_seq_ledger = if let Some(cursor) = stage.cursor_ledger {
<<<<<<< HEAD
            Some(
                stage
                    .store
                    .find_wal_seq(cursor)
                    .ok_or(Error::server("could not find ledger cursor on WAL"))
                    .or_panic()?,
            )
=======
            stage
                .store
                .find_wal_seq(&[cursor])
                .or_panic()?
                .ok_or(Error::server("could not find chain cursor on WAL"))
                .or_panic()?
                .into()
>>>>>>> 1db9d099
        } else {
            None
        };

        Ok(Self {
            last_seq_chain,
            last_seq_ledger,
        })
    }

    async fn schedule(
        &mut self,
        stage: &mut Stage,
    ) -> Result<WorkSchedule<PullEvent>, WorkerError> {
        let msg = stage.upstream.recv().await.or_panic()?;

        Ok(WorkSchedule::Unit(msg.payload))
    }

    async fn execute(&mut self, unit: &PullEvent, stage: &mut Stage) -> Result<(), WorkerError> {
        update_store(unit, &mut stage.store)?;

        if let Some(output) = stage.downstream_chain.as_mut() {
            debug!(start = self.last_seq_chain, "catching up chain downstream");
            self.last_seq_chain = catchup_downstream(&stage.store, self.last_seq_chain, output)
                .await
                .or_panic()?;
        }

        if let Some(output) = stage.downstream_ledger.as_mut() {
            debug!(start = self.last_seq_chain, "catching up ledger downstream");
            self.last_seq_ledger = catchup_downstream(&stage.store, self.last_seq_ledger, output)
                .await
                .or_panic()?;
        }

        // TODO: define a better strategy for pruning schedule
        if let Some(x) = &self.last_seq_chain {
            if x % 100 == 0 {
                stage.store.prune_wal().or_panic()?;
            }
        }

        Ok(())
    }
}<|MERGE_RESOLUTION|>--- conflicted
+++ resolved
@@ -108,15 +108,6 @@
 impl gasket::framework::Worker<Stage> for Worker {
     async fn bootstrap(stage: &Stage) -> Result<Self, WorkerError> {
         let last_seq_chain = if let Some(cursor) = stage.cursor_chain {
-<<<<<<< HEAD
-            Some(
-                stage
-                    .store
-                    .find_wal_seq(cursor)
-                    .ok_or(Error::server("could not find chain cursor on WAL"))
-                    .or_panic()?,
-            )
-=======
             stage
                 .store
                 .find_wal_seq(&[cursor])
@@ -124,21 +115,11 @@
                 .ok_or(Error::server("could not find chain cursor on WAL"))
                 .or_panic()?
                 .into()
->>>>>>> 1db9d099
         } else {
             None
         };
 
         let last_seq_ledger = if let Some(cursor) = stage.cursor_ledger {
-<<<<<<< HEAD
-            Some(
-                stage
-                    .store
-                    .find_wal_seq(cursor)
-                    .ok_or(Error::server("could not find ledger cursor on WAL"))
-                    .or_panic()?,
-            )
-=======
             stage
                 .store
                 .find_wal_seq(&[cursor])
@@ -146,7 +127,6 @@
                 .ok_or(Error::server("could not find chain cursor on WAL"))
                 .or_panic()?
                 .into()
->>>>>>> 1db9d099
         } else {
             None
         };
