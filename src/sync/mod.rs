use crate::state::LedgerStore;
use crate::wal::redb::WalStore;
<<<<<<< HEAD
use crate::{balius::Runtime, prelude::*};
=======
use crate::{mempool::Mempool, prelude::*};
>>>>>>> 351ab28f
use pallas::ledger::configs::{byron, shelley};
use serde::{Deserialize, Serialize};
use std::time::Duration;

<<<<<<< HEAD
pub mod ledger;
pub mod offchain;
=======
pub mod apply;
>>>>>>> 351ab28f
pub mod pull;
pub mod roll;
pub mod submit;

#[derive(Serialize, Deserialize)]
pub struct Config {
    pub pull_batch_size: Option<usize>,
}

impl Default for Config {
    fn default() -> Self {
        Self {
            pull_batch_size: Some(100),
        }
    }
}

fn define_gasket_policy(config: &Option<gasket::retries::Policy>) -> gasket::runtime::Policy {
    let default_retries = gasket::retries::Policy {
        max_retries: 20,
        backoff_unit: Duration::from_secs(1),
        backoff_factor: 2,
        max_backoff: Duration::from_secs(60),
        dismissible: false,
    };

    let retries = config.clone().unwrap_or(default_retries);

    gasket::runtime::Policy {
        //be generous with tick timeout to avoid timeout during block awaits
        tick_timeout: std::time::Duration::from_secs(600).into(),
        bootstrap_retry: retries.clone(),
        work_retry: retries.clone(),
        teardown_retry: retries.clone(),
    }
}

#[allow(clippy::too_many_arguments)]
pub fn pipeline(
    config: &Config,
    upstream: &UpstreamConfig,
    wal: WalStore,
    ledger: LedgerStore,
    offchain: Runtime,
    byron: byron::GenesisFile,
    shelley: shelley::GenesisFile,
    mempool: Mempool,
    retries: &Option<gasket::retries::Policy>,
) -> Result<Vec<gasket::runtime::Tether>, Error> {
    let mut pull = pull::Stage::new(
        upstream.peer_address.clone(),
        upstream.network_magic,
        config.pull_batch_size.unwrap_or(50),
        wal.clone(),
    );

    let mut roll = roll::Stage::new(wal.clone());

    let mut apply = apply::Stage::new(wal.clone(), ledger, mempool.clone(), byron, shelley);

    let submit = submit::Stage::new(
        upstream.peer_address.clone(),
        upstream.network_magic,
        mempool,
    );

    let mut offchain = offchain::Stage::new(wal.clone(), offchain);

    let (to_roll, from_pull) = gasket::messaging::tokio::mpsc_channel(50);
    pull.downstream.connect(to_roll);
    roll.upstream.connect(from_pull);

    let (to_ledger, from_roll) = gasket::messaging::tokio::broadcast_channel(50);
    roll.downstream.connect(to_ledger);
<<<<<<< HEAD
    ledger.upstream.connect(from_roll.clone());
    offchain.upstream.connect(from_roll.clone());
=======
    apply.upstream.connect(from_roll);
>>>>>>> 351ab28f

    // output to outside of out pipeline
    // apply.downstream.connect(output);

    let policy = define_gasket_policy(retries);

    let pull = gasket::runtime::spawn_stage(pull, policy.clone());
    let roll = gasket::runtime::spawn_stage(roll, policy.clone());
<<<<<<< HEAD
    let ledger = gasket::runtime::spawn_stage(ledger, policy.clone());
    let offchain = gasket::runtime::spawn_stage(offchain, policy.clone());

    Ok(vec![pull, roll, ledger, offchain])
=======
    let apply = gasket::runtime::spawn_stage(apply, policy.clone());
    let submit = gasket::runtime::spawn_stage(submit, policy.clone());

    Ok(vec![pull, roll, apply, submit])
>>>>>>> 351ab28f
}<|MERGE_RESOLUTION|>--- conflicted
+++ resolved
@@ -1,20 +1,12 @@
 use crate::state::LedgerStore;
 use crate::wal::redb::WalStore;
-<<<<<<< HEAD
-use crate::{balius::Runtime, prelude::*};
-=======
-use crate::{mempool::Mempool, prelude::*};
->>>>>>> 351ab28f
+use crate::{balius::Runtime, mempool::Mempool, prelude::*};
 use pallas::ledger::configs::{byron, shelley};
 use serde::{Deserialize, Serialize};
 use std::time::Duration;
 
-<<<<<<< HEAD
-pub mod ledger;
+pub mod apply;
 pub mod offchain;
-=======
-pub mod apply;
->>>>>>> 351ab28f
 pub mod pull;
 pub mod roll;
 pub mod submit;
@@ -87,31 +79,16 @@
     pull.downstream.connect(to_roll);
     roll.upstream.connect(from_pull);
 
-    let (to_ledger, from_roll) = gasket::messaging::tokio::broadcast_channel(50);
+    let (to_ledger, from_roll) = gasket::messaging::tokio::mpsc_channel(50);
     roll.downstream.connect(to_ledger);
-<<<<<<< HEAD
-    ledger.upstream.connect(from_roll.clone());
-    offchain.upstream.connect(from_roll.clone());
-=======
     apply.upstream.connect(from_roll);
->>>>>>> 351ab28f
-
-    // output to outside of out pipeline
-    // apply.downstream.connect(output);
 
     let policy = define_gasket_policy(retries);
 
     let pull = gasket::runtime::spawn_stage(pull, policy.clone());
     let roll = gasket::runtime::spawn_stage(roll, policy.clone());
-<<<<<<< HEAD
-    let ledger = gasket::runtime::spawn_stage(ledger, policy.clone());
-    let offchain = gasket::runtime::spawn_stage(offchain, policy.clone());
-
-    Ok(vec![pull, roll, ledger, offchain])
-=======
     let apply = gasket::runtime::spawn_stage(apply, policy.clone());
     let submit = gasket::runtime::spawn_stage(submit, policy.clone());
 
     Ok(vec![pull, roll, apply, submit])
->>>>>>> 351ab28f
 }