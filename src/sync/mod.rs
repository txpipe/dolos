--- conflicted
+++ resolved
@@ -66,18 +66,13 @@
 
     let mut roll = roll::Stage::new(wal.clone());
 
-<<<<<<< HEAD
     let mut apply = apply::Stage::new(
         wal.clone(),
         ledger,
         mempool.clone(),
-        byron,
-        shelley,
+        genesis,
         storage.max_ledger_history,
     );
-=======
-    let mut apply = apply::Stage::new(wal.clone(), ledger, mempool.clone(), genesis);
->>>>>>> a1b8bd28
 
     let submit = submit::Stage::new(
         upstream.peer_address.clone(),
