use clap::Parser;
use dolos::model::StorageVersion;
use include::network_mutable_slots;
use inquire::{Confirm, Select, Text};
use miette::{miette, Context as _, IntoDiagnostic};
use std::{
    fmt::Display,
    path::{Path, PathBuf},
    str::FromStr,
};

use crate::{common::cleanup_data, feedback::Feedback};

pub mod include;

#[derive(Debug, Clone)]
#[non_exhaustive]
#[allow(clippy::enum_variant_names)]
pub enum KnownNetwork {
    CardanoMainnet,
    CardanoPreProd,
    CardanoPreview,
}

impl KnownNetwork {
    const VARIANTS: &'static [KnownNetwork] = &[
        KnownNetwork::CardanoMainnet,
        KnownNetwork::CardanoPreProd,
        KnownNetwork::CardanoPreview,
    ];
}

impl FromStr for KnownNetwork {
    type Err = miette::Error;

    fn from_str(s: &str) -> Result<Self, Self::Err> {
        match s.to_lowercase().as_str() {
            "mainnet" => Ok(KnownNetwork::CardanoMainnet),
            "preprod" => Ok(KnownNetwork::CardanoPreProd),
            "preview" => Ok(KnownNetwork::CardanoPreview),
            x => Err(miette!("unknown network {x}")),
        }
    }
}

impl Display for KnownNetwork {
    fn fmt(&self, f: &mut std::fmt::Formatter<'_>) -> std::fmt::Result {
        match self {
            KnownNetwork::CardanoMainnet => f.write_str("Cardano Mainnet"),
            KnownNetwork::CardanoPreProd => f.write_str("Cardano PreProd"),
            KnownNetwork::CardanoPreview => f.write_str("Cardano Preview"),
            // KnownNetwork::CardanoSanchonet => f.write_str("Cardano SanchoNet"),
        }
    }
}

impl From<&KnownNetwork> for dolos::model::PeerConfig {
    fn from(value: &KnownNetwork) -> Self {
        match value {
            KnownNetwork::CardanoMainnet => dolos::model::PeerConfig {
                peer_address: "backbone.mainnet.cardanofoundation.org:3001".into(),
                network_magic: 764824073,
                is_testnet: false,
            },
            KnownNetwork::CardanoPreProd => dolos::model::PeerConfig {
                peer_address: "preprod-node.world.dev.cardano.org:30000".into(),
                network_magic: 1,
                is_testnet: true,
            },
            KnownNetwork::CardanoPreview => dolos::model::PeerConfig {
                peer_address: "preview-node.world.dev.cardano.org:30002".into(),
                network_magic: 2,
                is_testnet: true,
            },
        }
    }
}

impl From<&KnownNetwork> for dolos::model::UpstreamConfig {
    fn from(value: &KnownNetwork) -> Self {
        dolos::model::UpstreamConfig::Peer(value.into())
    }
}

impl From<&KnownNetwork> for crate::GenesisConfig {
    fn from(value: &KnownNetwork) -> Self {
        match value {
            KnownNetwork::CardanoPreview => crate::GenesisConfig {
                force_protocol: Some(6), // Preview network starts at Alonzo
                ..Default::default()
            },
            // KnownNetwork::CardanoSanchonet => todo!(),
            _ => crate::GenesisConfig::default(),
        }
    }
}

impl From<&KnownNetwork> for crate::MithrilConfig {
    fn from(value: &KnownNetwork) -> Self {
        match value {
            KnownNetwork::CardanoMainnet => crate::MithrilConfig {
                aggregator: "https://aggregator.release-mainnet.api.mithril.network/aggregator".into(),
                genesis_key: "5b3139312c36362c3134302c3138352c3133382c31312c3233372c3230372c3235302c3134342c32372c322c3138382c33302c31322c38312c3135352c3230342c31302c3137392c37352c32332c3133382c3139362c3231372c352c31342c32302c35372c37392c33392c3137365d".into(),
                ancillary_key: Some("5b32332c37312c39362c3133332c34372c3235332c3232362c3133362c3233352c35372c3136342c3130362c3138362c322c32312c32392c3132302c3136332c38392c3132312c3137372c3133382c3230382c3133382c3231342c39392c35382c32322c302c35382c332c36395d".into()),
            },
            KnownNetwork::CardanoPreProd => crate::MithrilConfig {
                aggregator: "https://aggregator.release-preprod.api.mithril.network/aggregator".into(),
                genesis_key: "5b3132372c37332c3132342c3136312c362c3133372c3133312c3231332c3230372c3131372c3139382c38352c3137362c3139392c3136322c3234312c36382c3132332c3131392c3134352c31332c3233322c3234332c34392c3232392c322c3234392c3230352c3230352c33392c3233352c34345d".into(),
                ancillary_key: Some("5b3138392c3139322c3231362c3135302c3131342c3231362c3233372c3231302c34352c31382c32312c3139362c3230382c3234362c3134362c322c3235322c3234332c3235312c3139372c32382c3135372c3230342c3134352c33302c31342c3232382c3136382c3132392c38332c3133362c33365d".into()),
            },
            KnownNetwork::CardanoPreview => crate::MithrilConfig {
                aggregator: "https://aggregator.pre-release-preview.api.mithril.network/aggregator".into(),
                genesis_key: "5b3132372c37332c3132342c3136312c362c3133372c3133312c3231332c3230372c3131372c3139382c38352c3137362c3139392c3136322c3234312c36382c3132332c3131392c3134352c31332c3233322c3234332c34392c3232392c322c3234392c3230352c3230352c33392c3233352c34345d".into(),
                ancillary_key: Some("5b3138392c3139322c3231362c3135302c3131342c3231362c3233372c3231302c34352c31382c32312c3139362c3230382c3234362c3134362c322c3235322c3234332c3235312c3139372c32382c3135372c3230342c3134352c33302c31342c3232382c3136382c3132392c38332c3133362c33365d".into()),
            },
        }
    }
}

#[derive(Debug, Clone)]
pub enum HistoryPrunningOptions {
    Keep1Day,
    Keep1Week,
    Keep1Month,
    KeepEverything,
    Custom(u64),
}

impl HistoryPrunningOptions {
    const VARIANTS: &'static [Self] = &[
        Self::Keep1Day,
        Self::Keep1Week,
        Self::Keep1Month,
        Self::KeepEverything,
    ];
}

impl Display for HistoryPrunningOptions {
    fn fmt(&self, f: &mut std::fmt::Formatter<'_>) -> std::fmt::Result {
        match self {
            Self::Keep1Day => f.write_str("1 day"),
            Self::Keep1Week => f.write_str("1 week"),
            Self::Keep1Month => f.write_str("1 month"),
            Self::KeepEverything => f.write_str("keep everything"),
            Self::Custom(x) => write!(f, "{} slots", x),
        }
    }
}

impl From<HistoryPrunningOptions> for Option<u64> {
    fn from(value: HistoryPrunningOptions) -> Self {
        match value {
            HistoryPrunningOptions::KeepEverything => None,
            HistoryPrunningOptions::Keep1Day => Some(24 * 60 * 60),
            HistoryPrunningOptions::Keep1Week => Some(7 * 24 * 60 * 60),
            HistoryPrunningOptions::Keep1Month => Some(30 * 24 * 60 * 60),
            HistoryPrunningOptions::Custom(x) => Some(x),
        }
    }
}

impl From<Option<u64>> for HistoryPrunningOptions {
    fn from(value: Option<u64>) -> Self {
        match value {
            None => Self::KeepEverything,
            Some(x) => Self::Custom(x),
        }
    }
}

#[derive(Debug, Parser)]
pub struct Args {
    /// Use one of the well-known networks
    #[arg(long)]
    known_network: Option<KnownNetwork>,

    /// Remote peer to use as source
    #[arg(long)]
    remote_peer: Option<String>,

    /// How much history of the chain to keep in disk
    #[arg(long)]
    max_chain_history: Option<u64>,

    /// Serve clients via gRPC
    #[arg(long)]
    serve_grpc: Option<bool>,

    /// Serve clients minibf via HTTP
    #[arg(long)]
    serve_minibf: Option<bool>,

<<<<<<< HEAD
=======
    /// Serve clients TRP
    #[arg(long)]
    serve_trp: Option<bool>,

>>>>>>> f79b913b
    /// Serve clients via Ouroboros
    #[arg(long)]
    serve_ouroboros: Option<bool>,

    /// Enable relay operations
    #[arg(long)]
    enable_relay: Option<bool>,
}

type IncludeGenesisFiles = Option<KnownNetwork>;

struct ConfigEditor(crate::Config, IncludeGenesisFiles);

impl Default for ConfigEditor {
    fn default() -> Self {
        Self(
            crate::Config {
                upstream: From::from(&KnownNetwork::CardanoMainnet),
                mithril: Some(From::from(&KnownNetwork::CardanoMainnet)),
                snapshot: Default::default(),
                storage: dolos::model::StorageConfig {
                    version: dolos::model::StorageVersion::V1,
                    ..Default::default()
                },
                genesis: Default::default(),
                sync: Default::default(),
                submit: Default::default(),
                serve: Default::default(),
                relay: Default::default(),
                retries: Default::default(),
                logging: Default::default(),
            },
            None,
        )
    }
}

impl ConfigEditor {
    fn apply_known_network(mut self, network: Option<&KnownNetwork>) -> Self {
        if let Some(network) = network {
            self.0.genesis = network.into();
            self.0.upstream = network.into();
            self.0.mithril = Some(network.into());
            self.1 = Some(network.clone());

            // Add max wall history for network from Genesis.
            self.0.storage.max_wal_history = Some(network_mutable_slots(network));
        }
        self
    }

    fn apply_remote_peer(mut self, value: Option<&String>) -> Self {
        if let Some(remote_peer) = value {
            let config = self.0.upstream.as_peer_mut();

            if let Some(config) = config {
                remote_peer.clone_into(&mut config.peer_address)
            }
        }

        self
    }

    fn apply_history_pruning(mut self, value: HistoryPrunningOptions) -> Self {
        self.0.storage.max_chain_history = value.into();

        self
    }

    fn apply_serve_grpc(mut self, value: Option<bool>) -> Self {
        if let Some(value) = value {
            if value {
                self.0.serve.grpc = dolos::serve::grpc::Config {
                    listen_address: "[::]:50051".into(),
                    tls_client_ca_root: None,
                    permissive_cors: Some(true),
                }
                .into();
            } else {
                self.0.serve.grpc = None;
            }
        }

        self
    }

    fn apply_serve_minibf(mut self, value: Option<bool>) -> Self {
        if let Some(value) = value {
            if value {
                self.0.serve.minibf = dolos::serve::minibf::Config {
                    listen_address: "[::]:3000".parse().unwrap(),
<<<<<<< HEAD
=======
                    permissive_cors: Some(true),
>>>>>>> f79b913b
                }
                .into();
            } else {
                self.0.serve.minibf = None;
            }
        }

        self
    }

<<<<<<< HEAD
=======
    fn apply_serve_trp(mut self, value: Option<bool>) -> Self {
        if let Some(value) = value {
            if value {
                self.0.serve.trp = dolos::serve::trp::Config {
                    listen_address: "[::]:8000".parse().unwrap(),
                    max_optimize_rounds: 10,
                    permissive_cors: Some(true),
                }
                .into();
            } else {
                self.0.serve.trp = None;
            }
        }

        self
    }

>>>>>>> f79b913b
    #[cfg(unix)]
    fn apply_serve_ouroboros(mut self, value: Option<bool>) -> Self {
        if let Some(value) = value {
            if value {
                self.0.serve.ouroboros = dolos::serve::o7s::Config {
                    listen_path: "dolos.socket".into(),
                    magic: self.0.upstream.network_magic().unwrap_or_default(),
                }
                .into();
            } else {
                self.0.serve.ouroboros = None;
            }
        }

        self
    }

    #[cfg(windows)]
    fn apply_serve_ouroboros(self, _: Option<bool>) -> Self {
        // skip for windows
        self
    }

    fn apply_enable_relay(mut self, value: Option<bool>) -> Self {
        if let Some(value) = value {
            if value {
                self.0.relay = dolos::relay::Config {
                    listen_address: "[::]:30031".into(),
                    magic: self.0.upstream.network_magic().unwrap_or_default(),
                }
                .into();
            } else {
                self.0.relay = None;
            }
        }

        self
    }

    fn fill_values_from_args(self, args: &Args) -> Self {
        self.apply_known_network(args.known_network.as_ref())
            .apply_remote_peer(args.remote_peer.as_ref())
            .apply_history_pruning(args.max_chain_history.into())
            .apply_serve_grpc(args.serve_grpc)
            .apply_serve_minibf(args.serve_minibf)
<<<<<<< HEAD
=======
            .apply_serve_trp(args.serve_trp)
>>>>>>> f79b913b
            .apply_serve_ouroboros(args.serve_ouroboros)
            .apply_enable_relay(args.enable_relay)
    }

    fn prompt_storage_upgrade(mut self) -> miette::Result<Self> {
        if self.0.storage.version == StorageVersion::V0 {
            self.0.storage.version = StorageVersion::V1;
            let delete = Confirm::new("Your storage is incompatible with current version. Do you want to delete data and bootstrap?")
                .with_default(true)
                .prompt()
                .into_diagnostic()
                .context("asking for storage version upgrade")?;

            if delete {
                cleanup_data(&self.0)
                    .into_diagnostic()
                    .context("cleaning up data")?;
            }
        }

        Ok(self)
    }

    fn prompt_known_network(self) -> miette::Result<Self> {
        let value = Select::new(
            "Which network are you connecting to?",
            KnownNetwork::VARIANTS.to_vec(),
        )
        .prompt()
        .into_diagnostic()
        .context("asking for network")?;

        Ok(self.apply_known_network(Some(&value)))
    }

    fn prompt_include_genesis(mut self) -> miette::Result<Self> {
        if let Some(network) = self.1 {
            let value = Confirm::new("Do you want to use included genesis files?")
                .with_default(true)
                .prompt()
                .into_diagnostic()
                .context("asking for including genesis")?;

            self.1 = value.then_some(network);
        }

        Ok(self)
    }

    fn prompt_remote_peer(self) -> miette::Result<Self> {
        let value = Text::new("Which remote peer (relay) do you want to use?")
            .with_default(self.0.upstream.peer_address().unwrap_or_default())
            .prompt()
            .into_diagnostic()
            .context("asking for remote peer")?;

        Ok(self.apply_remote_peer(Some(&value)))
    }

    fn prompt_serve_grpc(self) -> miette::Result<Self> {
        let value = Confirm::new("Do you want to serve clients via gRPC?")
            .with_default(self.0.serve.grpc.is_some())
            .prompt()
            .into_diagnostic()
            .context("asking for serve grpc")?;

        Ok(self.apply_serve_grpc(Some(value)))
    }

    fn prompt_serve_minibf(self) -> miette::Result<Self> {
        let value =
            Confirm::new("Do you want to serve clients via a Blockfrost-like HTTP endpoint?")
                .with_default(self.0.serve.minibf.is_some())
                .prompt()
                .into_diagnostic()
                .context("asking for serve http")?;

        Ok(self.apply_serve_minibf(Some(value)))
    }

<<<<<<< HEAD
=======
    fn prompt_serve_trp(self) -> miette::Result<Self> {
        let value = Confirm::new("Do you want to serve clients a TRP endpoint?")
            .with_default(self.0.serve.trp.is_some())
            .prompt()
            .into_diagnostic()
            .context("asking for serve trp")?;

        Ok(self.apply_serve_trp(Some(value)))
    }

>>>>>>> f79b913b
    #[cfg(unix)]
    fn prompt_serve_ouroboros(self) -> miette::Result<Self> {
        let value = Confirm::new("Do you want to serve clients via Ouroboros (aka: node socket)?")
            .with_default(self.0.serve.ouroboros.is_some())
            .prompt()
            .into_diagnostic()
            .context("asking for serve ouroboros")?;

        Ok(self.apply_serve_ouroboros(Some(value)))
    }

    #[cfg(windows)]
    fn prompt_serve_ouroboros(self) -> miette::Result<Self> {
        // skip for windows
        Ok(self)
    }

    fn prompt_enable_relay(self) -> miette::Result<Self> {
        let value = Confirm::new("Do you want to act as a relay for other nodes?")
            .with_default(self.0.relay.is_some())
            .prompt()
            .into_diagnostic()
            .context("asking for relay enabled")?;

        Ok(self.apply_enable_relay(Some(value)))
    }

    fn prompt_history_pruning(self) -> miette::Result<Self> {
        let value = Select::new(
            "How much history of the chain do you want to keep in disk?",
            HistoryPrunningOptions::VARIANTS.to_vec(),
        )
        .prompt()
        .into_diagnostic()
        .context("asking for history pruning")?;

        Ok(self.apply_history_pruning(value))
    }

    fn confirm_values(mut self) -> miette::Result<ConfigEditor> {
        self = self
            .prompt_storage_upgrade()?
            .prompt_known_network()?
            .prompt_include_genesis()?
            .prompt_remote_peer()?
            .prompt_history_pruning()?
            .prompt_serve_grpc()?
            .prompt_serve_minibf()?
<<<<<<< HEAD
=======
            .prompt_serve_trp()?
>>>>>>> f79b913b
            .prompt_serve_ouroboros()?
            .prompt_enable_relay()?;

        Ok(self)
    }

    fn include_genesis_files(self) -> miette::Result<Self> {
        if let Some(network) = &self.1 {
            include::save_genesis_configs(&PathBuf::from("./"), network)?;
        }

        Ok(self)
    }

    fn save(self, path: &Path) -> miette::Result<()> {
        let config = toml::to_string_pretty(&self.0)
            .into_diagnostic()
            .context("serializing config toml")?;

        std::fs::write(path, config)
            .into_diagnostic()
            .context("saving config file")?;

        Ok(())
    }
}

pub fn run(
    config: miette::Result<super::Config>,
    args: &Args,
    feedback: &Feedback,
) -> miette::Result<()> {
    config
        .map(|x| ConfigEditor(x, None))
        .unwrap_or_default()
        .fill_values_from_args(args)
        .confirm_values()?
        .include_genesis_files()?
        .save(&PathBuf::from("dolos.toml"))?;

    println!("config saved to dolos.toml");

    let config = super::Config::new(&None)
        .into_diagnostic()
        .context("parsing configuration")?;

    if let dolos::model::UpstreamConfig::Peer(_) = &config.upstream {
        super::bootstrap::run(&config, &super::bootstrap::Args::default(), feedback)?;
    }

    println!("\nDolos is ready!");
    println!("- run `dolos daemon` to start the node");

    Ok(())
}<|MERGE_RESOLUTION|>--- conflicted
+++ resolved
@@ -190,13 +190,10 @@
     #[arg(long)]
     serve_minibf: Option<bool>,
 
-<<<<<<< HEAD
-=======
     /// Serve clients TRP
     #[arg(long)]
     serve_trp: Option<bool>,
 
->>>>>>> f79b913b
     /// Serve clients via Ouroboros
     #[arg(long)]
     serve_ouroboros: Option<bool>,
@@ -288,10 +285,7 @@
             if value {
                 self.0.serve.minibf = dolos::serve::minibf::Config {
                     listen_address: "[::]:3000".parse().unwrap(),
-<<<<<<< HEAD
-=======
                     permissive_cors: Some(true),
->>>>>>> f79b913b
                 }
                 .into();
             } else {
@@ -302,8 +296,6 @@
         self
     }
 
-<<<<<<< HEAD
-=======
     fn apply_serve_trp(mut self, value: Option<bool>) -> Self {
         if let Some(value) = value {
             if value {
@@ -321,7 +313,6 @@
         self
     }
 
->>>>>>> f79b913b
     #[cfg(unix)]
     fn apply_serve_ouroboros(mut self, value: Option<bool>) -> Self {
         if let Some(value) = value {
@@ -367,10 +358,7 @@
             .apply_history_pruning(args.max_chain_history.into())
             .apply_serve_grpc(args.serve_grpc)
             .apply_serve_minibf(args.serve_minibf)
-<<<<<<< HEAD
-=======
             .apply_serve_trp(args.serve_trp)
->>>>>>> f79b913b
             .apply_serve_ouroboros(args.serve_ouroboros)
             .apply_enable_relay(args.enable_relay)
     }
@@ -451,8 +439,6 @@
         Ok(self.apply_serve_minibf(Some(value)))
     }
 
-<<<<<<< HEAD
-=======
     fn prompt_serve_trp(self) -> miette::Result<Self> {
         let value = Confirm::new("Do you want to serve clients a TRP endpoint?")
             .with_default(self.0.serve.trp.is_some())
@@ -463,7 +449,6 @@
         Ok(self.apply_serve_trp(Some(value)))
     }
 
->>>>>>> f79b913b
     #[cfg(unix)]
     fn prompt_serve_ouroboros(self) -> miette::Result<Self> {
         let value = Confirm::new("Do you want to serve clients via Ouroboros (aka: node socket)?")
@@ -512,10 +497,7 @@
             .prompt_history_pruning()?
             .prompt_serve_grpc()?
             .prompt_serve_minibf()?
-<<<<<<< HEAD
-=======
             .prompt_serve_trp()?
->>>>>>> f79b913b
             .prompt_serve_ouroboros()?
             .prompt_enable_relay()?;
 
