use log::warn;
use miette::Context;
use std::sync::Arc;

#[derive(Debug, clap::Args)]
pub struct Args {}

#[tokio::main]
pub async fn run(config: super::Config, _args: &Args) -> miette::Result<()> {
    crate::common::setup_tracing(&config.logging)?;

<<<<<<< HEAD
    let (wal, chain, ledger) = crate::common::open_data_stores(&config)?;

    dolos::serve::serve(config.serve, wal, chain, ledger).await?;
=======
    let (wal, ledger) = crate::common::open_data_stores(&config)?;
    let (txs_out, _txs_in) = gasket::messaging::tokio::mpsc_channel(64);
    let mempool = Arc::new(dolos::submit::MempoolState::default());
    let exit = crate::common::hook_exit_token();

    dolos::serve::serve(config.serve, wal, ledger, mempool, txs_out, exit)
        .await
        .context("serving clients")?;

    warn!("shutdown complete");
>>>>>>> 8965338f

    Ok(())
}<|MERGE_RESOLUTION|>--- conflicted
+++ resolved
@@ -9,11 +9,6 @@
 pub async fn run(config: super::Config, _args: &Args) -> miette::Result<()> {
     crate::common::setup_tracing(&config.logging)?;
 
-<<<<<<< HEAD
-    let (wal, chain, ledger) = crate::common::open_data_stores(&config)?;
-
-    dolos::serve::serve(config.serve, wal, chain, ledger).await?;
-=======
     let (wal, ledger) = crate::common::open_data_stores(&config)?;
     let (txs_out, _txs_in) = gasket::messaging::tokio::mpsc_channel(64);
     let mempool = Arc::new(dolos::submit::MempoolState::default());
@@ -24,7 +19,6 @@
         .context("serving clients")?;
 
     warn!("shutdown complete");
->>>>>>> 8965338f
 
     Ok(())
 }