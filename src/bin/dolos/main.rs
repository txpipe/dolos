--- conflicted
+++ resolved
@@ -64,35 +64,6 @@
 }
 
 #[derive(Serialize, Deserialize)]
-<<<<<<< HEAD
-=======
-pub struct StorageConfig {
-    path: std::path::PathBuf,
-
-    /// Size (in Mb) of memory allocated for WAL caching
-    wal_cache: Option<usize>,
-
-    /// Size (in Mb) of memory allocated for ledger caching
-    ledger_cache: Option<usize>,
-
-    /// Maximum number of slots (not blocks) to keep in the WAL
-    max_wal_history: Option<u64>,
-}
-
-impl Default for StorageConfig {
-    fn default() -> Self {
-        Self {
-            path: PathBuf::from("data"),
-            wal_cache: None,
-            ledger_cache: None,
-            max_wal_history: None,
-        }
-    }
-}
-
-// TODO: add hash of genesis for runtime verification
-#[derive(Serialize, Deserialize)]
->>>>>>> a1b8bd28
 pub struct GenesisConfig {
     byron_path: PathBuf,
     shelley_path: PathBuf,
