use futures_util::stream::FuturesUnordered;
use miette::{Context, IntoDiagnostic};
use tracing::{error, warn};

#[derive(Debug, clap::Args)]
pub struct Args {}

#[tokio::main]
pub async fn run(config: super::Config, _args: &Args) -> miette::Result<()> {
    crate::common::setup_tracing(&config.logging)?;

    let domain = crate::common::setup_domain(&config)?;

    let exit = crate::common::hook_exit_token();

    let sync = dolos::sync::pipeline(
        &config.sync,
        &config.upstream,
        domain.clone(),
        &config.retries,
    )
    .into_diagnostic()
    .context("bootstrapping sync pipeline")?;

    let sync = tokio::spawn(crate::common::run_pipeline(
        gasket::daemon::Daemon::new(sync),
        exit.clone(),
    ));

    let drivers = FuturesUnordered::new();

    dolos::serve::load_drivers(&drivers, config.serve, domain.clone(), exit.clone());
    dolos::relay::load_drivers(&drivers, config.relay, domain.clone(), exit.clone());

    for result in drivers {
        if let Err(e) = result.await.unwrap() {
            error!("driver error: {}", e);

            warn!("cancelling remaining drivers");
            exit.cancel();
        }
    }

<<<<<<< HEAD
    serve.context("serve thread")?;
    relay.into_diagnostic().context("relay thread")?;
    crate::common::shutdown_tracing();
=======
    sync.await.unwrap();
>>>>>>> 6b18701e

    warn!("shutdown complete");

    Ok(())
}<|MERGE_RESOLUTION|>--- conflicted
+++ resolved
@@ -41,14 +41,8 @@
         }
     }
 
-<<<<<<< HEAD
-    serve.context("serve thread")?;
-    relay.into_diagnostic().context("relay thread")?;
+    sync.await.unwrap();
     crate::common::shutdown_tracing();
-=======
-    sync.await.unwrap();
->>>>>>> 6b18701e
-
     warn!("shutdown complete");
 
     Ok(())
