use miette::{Context, IntoDiagnostic};
use tracing::warn;

#[derive(Debug, clap::Args)]
pub struct Args {}

#[tokio::main]
pub async fn run(config: super::Config, _args: &Args) -> miette::Result<()> {
    crate::common::setup_tracing(&config.logging)?;

    let (wal, ledger) = crate::common::open_data_stores(&config)?;
    let (byron, shelley, _) = crate::common::open_genesis_files(&config.genesis)?;
<<<<<<< HEAD
    let (txs_out, _) = gasket::messaging::tokio::mpsc_channel(64);
    let mempool = Arc::new(dolos::submit::MempoolState::default());
    let offchain = crate::common::load_offchain_runtime(&config)?;
=======
    let mempool = dolos::mempool::Mempool::new();
>>>>>>> 351ab28f
    let exit = crate::common::hook_exit_token();

    let sync = dolos::sync::pipeline(
        &config.sync,
        &config.upstream,
        wal.clone(),
        ledger.clone(),
        offchain.clone(),
        byron,
        shelley,
        mempool.clone(),
        &config.retries,
    )
    .into_diagnostic()
    .context("bootstrapping sync pipeline")?;

    let sync = crate::common::spawn_pipeline(gasket::daemon::Daemon::new(sync), exit.clone());

    // TODO: spawn submit pipeline. Skipping for now since it's giving more trouble
    // that benefits

    // We need new file handled for the separate process.
    let (byron, shelley, alonzo) = crate::common::open_genesis_files(&config.genesis)?;
    let serve = tokio::spawn(dolos::serve::serve(
        config.serve,
        (alonzo, byron, shelley),
        wal.clone(),
        ledger.clone(),
        mempool.clone(),
<<<<<<< HEAD
        txs_out,
        offchain.clone(),
=======
>>>>>>> 351ab28f
        exit.clone(),
    ));

    let relay = tokio::spawn(dolos::relay::serve(config.relay, wal.clone(), exit.clone()));

    let (_, serve, relay) = tokio::try_join!(sync, serve, relay)
        .into_diagnostic()
        .context("joining threads")?;

    serve.context("serve thread")?;
    relay.into_diagnostic().context("relay thread")?;

    warn!("shutdown complete");

    Ok(())
}<|MERGE_RESOLUTION|>--- conflicted
+++ resolved
@@ -10,13 +10,8 @@
 
     let (wal, ledger) = crate::common::open_data_stores(&config)?;
     let (byron, shelley, _) = crate::common::open_genesis_files(&config.genesis)?;
-<<<<<<< HEAD
-    let (txs_out, _) = gasket::messaging::tokio::mpsc_channel(64);
-    let mempool = Arc::new(dolos::submit::MempoolState::default());
+    let mempool = dolos::mempool::Mempool::new();
     let offchain = crate::common::load_offchain_runtime(&config)?;
-=======
-    let mempool = dolos::mempool::Mempool::new();
->>>>>>> 351ab28f
     let exit = crate::common::hook_exit_token();
 
     let sync = dolos::sync::pipeline(
@@ -46,11 +41,7 @@
         wal.clone(),
         ledger.clone(),
         mempool.clone(),
-<<<<<<< HEAD
-        txs_out,
         offchain.clone(),
-=======
->>>>>>> 351ab28f
         exit.clone(),
     ));
 
