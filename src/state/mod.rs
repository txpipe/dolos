use itertools::Itertools as _;
use pallas::{
    interop::utxorpc as interop,
    ledger::traverse::{MultiEraBlock, MultiEraTx},
};
use pparams::Genesis;
use std::collections::{HashMap, HashSet};
use thiserror::Error;

use crate::ledger::*;

pub mod redb;

#[derive(Debug, Error)]
pub enum LedgerError {
    #[error("broken invariant")]
    BrokenInvariant(#[source] BrokenInvariant),

    #[error("storage error")]
    StorageError(#[source] ::redb::Error),

    #[error("address decoding error")]
    AddressDecoding(pallas::ledger::addresses::Error),

    #[error("query not supported")]
    QueryNotSupported,

    #[error("invalid store version")]
    InvalidStoreVersion,

    #[error("decoding error")]
    DecodingError(#[source] pallas::codec::minicbor::decode::Error),
}

impl From<::redb::TableError> for LedgerError {
    fn from(value: ::redb::TableError) -> Self {
        Self::StorageError(value.into())
    }
}

impl From<::redb::CommitError> for LedgerError {
    fn from(value: ::redb::CommitError) -> Self {
        Self::StorageError(value.into())
    }
}

impl From<::redb::StorageError> for LedgerError {
    fn from(value: ::redb::StorageError) -> Self {
        Self::StorageError(value.into())
    }
}

impl From<::redb::TransactionError> for LedgerError {
    fn from(value: ::redb::TransactionError) -> Self {
        Self::StorageError(value.into())
    }
}

impl From<pallas::ledger::addresses::Error> for LedgerError {
    fn from(value: pallas::ledger::addresses::Error) -> Self {
        Self::AddressDecoding(value)
    }
}

/// A persistent store for ledger state
#[derive(Clone)]
#[non_exhaustive]
pub enum LedgerStore {
    Redb(redb::LedgerStore),
}

impl LedgerStore {
    pub fn cursor(&self) -> Result<Option<ChainPoint>, LedgerError> {
        match self {
            LedgerStore::Redb(x) => x.cursor(),
        }
    }

    pub fn is_empty(&self) -> Result<bool, LedgerError> {
        match self {
            LedgerStore::Redb(x) => x.is_empty(),
        }
    }

    pub fn get_pparams(&self, until: BlockSlot) -> Result<Vec<EraCbor>, LedgerError> {
        match self {
            LedgerStore::Redb(x) => x.get_pparams(until),
        }
    }

    pub fn get_utxos(&self, refs: Vec<TxoRef>) -> Result<UtxoMap, LedgerError> {
        match self {
            LedgerStore::Redb(x) => x.get_utxos(refs),
        }
    }

    pub fn get_utxo_by_address(&self, address: &[u8]) -> Result<UtxoSet, LedgerError> {
        match self {
            LedgerStore::Redb(x) => x.get_utxo_by_address(address),
        }
    }

    pub fn get_utxo_by_payment(&self, payment: &[u8]) -> Result<UtxoSet, LedgerError> {
        match self {
            LedgerStore::Redb(x) => x.get_utxo_by_payment(payment),
        }
    }

    pub fn get_utxo_by_stake(&self, stake: &[u8]) -> Result<UtxoSet, LedgerError> {
        match self {
            LedgerStore::Redb(x) => x.get_utxo_by_stake(stake),
        }
    }

    pub fn get_utxo_by_policy(&self, policy: &[u8]) -> Result<UtxoSet, LedgerError> {
        match self {
            LedgerStore::Redb(x) => x.get_utxo_by_policy(policy),
        }
    }

    pub fn get_utxo_by_asset(&self, asset: &[u8]) -> Result<UtxoSet, LedgerError> {
        match self {
            LedgerStore::Redb(x) => x.get_utxo_by_asset(asset),
        }
    }

    pub fn apply(&self, deltas: &[LedgerDelta]) -> Result<(), LedgerError> {
        match self {
            LedgerStore::Redb(x) => x.apply(deltas),
        }
    }

    pub fn finalize(&self, until: BlockSlot) -> Result<(), LedgerError> {
        match self {
            LedgerStore::Redb(x) => x.finalize(until),
        }
    }

    pub fn upgrade(self) -> Result<Self, LedgerError> {
        match self {
            LedgerStore::Redb(x) => Ok(LedgerStore::Redb(x.upgrade()?)),
        }
    }

    pub fn copy(&self, target: &Self) -> Result<(), LedgerError> {
        match (self, target) {
            (Self::Redb(x), Self::Redb(target)) => x.copy(target),
        }
    }
}

impl From<redb::LedgerStore> for LedgerStore {
    fn from(value: redb::LedgerStore) -> Self {
        Self::Redb(value)
    }
}

impl interop::LedgerContext for LedgerStore {
    fn get_utxos<'a>(&self, refs: &[interop::TxoRef]) -> Option<interop::UtxoMap> {
        let refs: Vec<_> = refs.iter().map(|x| TxoRef::from(*x)).collect();

        let some = self
            .get_utxos(refs)
            .ok()?
            .into_iter()
            .map(|(k, v)| (k.into(), v.into()))
            .collect();

        Some(some)
    }
}

pub fn load_slice_for_block(
    block: &MultiEraBlock,
    store: &LedgerStore,
    unapplied_deltas: &[LedgerDelta],
) -> Result<LedgerSlice, LedgerError> {
    let txs: HashMap<_, _> = block.txs().into_iter().map(|tx| (tx.hash(), tx)).collect();

    // TODO: turn this into "referenced utxos" intead of just consumed.
    let consumed: HashSet<_> = txs
        .values()
        .flat_map(MultiEraTx::consumes)
        .map(|utxo| TxoRef(*utxo.hash(), utxo.index() as u32))
        .collect();

    let consumed_same_block: HashMap<_, _> = txs
        .iter()
        .flat_map(|(tx_hash, tx)| {
            tx.produces()
                .into_iter()
                .map(|(idx, utxo)| (TxoRef(*tx_hash, idx as u32), utxo.into()))
        })
        .filter(|(x, _)| consumed.contains(x))
        .collect();

    let consumed_unapplied_deltas: HashMap<_, _> = unapplied_deltas
        .iter()
        .flat_map(|d| d.produced_utxo.iter().chain(d.recovered_stxi.iter()))
        .filter(|(x, _)| consumed.contains(x))
        .map(|(k, v)| (k.clone(), v.clone()))
        .collect();

    let to_fetch = consumed
        .into_iter()
        .filter(|x| !consumed_same_block.contains_key(x))
        .filter(|x| !consumed_unapplied_deltas.contains_key(x))
        .collect_vec();

    let mut resolved_inputs = store.get_utxos(to_fetch)?;
    resolved_inputs.extend(consumed_same_block);
    resolved_inputs.extend(consumed_unapplied_deltas);

    // TODO: include reference scripts and collateral

    Ok(LedgerSlice { resolved_inputs })
}

pub fn apply_block_batch<'a>(
    blocks: impl IntoIterator<Item = &'a MultiEraBlock<'a>>,
<<<<<<< HEAD
    store: &mut LedgerStore,
    byron: &byron::GenesisFile,
    shelley: &shelley::GenesisFile,
    max_ledger_history: Option<u64>,
=======
    store: &LedgerStore,
    genesis: &Genesis,
>>>>>>> a1b8bd28
) -> Result<(), LedgerError> {
    let mut deltas: Vec<LedgerDelta> = vec![];

    for block in blocks {
        let context = load_slice_for_block(block, store, &deltas)?;
        let delta = compute_delta(block, context).map_err(LedgerError::BrokenInvariant)?;

        deltas.push(delta);
    }

    store.apply(&deltas)?;

    let tip = deltas
        .last()
        .and_then(|x| x.new_position.as_ref())
        .map(|x| x.0)
        .unwrap();

<<<<<<< HEAD
    let to_finalize = max_ledger_history
        .map(|x| tip - x)
        .unwrap_or(lastest_immutable_slot(tip, byron, shelley));

=======
    let to_finalize = lastest_immutable_slot(tip, genesis);
>>>>>>> a1b8bd28
    store.finalize(to_finalize)?;

    Ok(())
}<|MERGE_RESOLUTION|>--- conflicted
+++ resolved
@@ -218,15 +218,9 @@
 
 pub fn apply_block_batch<'a>(
     blocks: impl IntoIterator<Item = &'a MultiEraBlock<'a>>,
-<<<<<<< HEAD
-    store: &mut LedgerStore,
-    byron: &byron::GenesisFile,
-    shelley: &shelley::GenesisFile,
-    max_ledger_history: Option<u64>,
-=======
     store: &LedgerStore,
     genesis: &Genesis,
->>>>>>> a1b8bd28
+    max_ledger_history: Option<u64>,
 ) -> Result<(), LedgerError> {
     let mut deltas: Vec<LedgerDelta> = vec![];
 
@@ -245,14 +239,10 @@
         .map(|x| x.0)
         .unwrap();
 
-<<<<<<< HEAD
     let to_finalize = max_ledger_history
         .map(|x| tip - x)
-        .unwrap_or(lastest_immutable_slot(tip, byron, shelley));
-
-=======
-    let to_finalize = lastest_immutable_slot(tip, genesis);
->>>>>>> a1b8bd28
+        .unwrap_or(lastest_immutable_slot(tip, genesis));
+
     store.finalize(to_finalize)?;
 
     Ok(())
