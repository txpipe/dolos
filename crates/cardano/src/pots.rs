use pallas::codec::minicbor;
use pallas::codec::minicbor::{Decode, Encode};

use serde::{Deserialize, Serialize};

use crate::{floor_int, ratio, Lovelace};

pub type Ratio = num_rational::BigRational;
pub type PallasRatio = pallas::ledger::primitives::RationalNumber;

pub type Eta = Ratio;

#[derive(Debug, Clone, Encode, Decode, Serialize, Deserialize, Default)]
pub struct Pots {
    #[n(0)]
    pub reserves: Lovelace,

    #[n(1)]
    pub treasury: Lovelace,

    #[n(2)]
    pub utxos: Lovelace,

    #[n(3)]
    pub rewards: Lovelace,

    #[n(4)]
    pub fees: Lovelace,

    #[n(5)]
    pub pool_count: u64,

    #[n(6)]
    pub account_count: u64,

    #[n(7)]
    pub deposit_per_pool: u64,

    #[n(8)]
    pub deposit_per_account: u64,

    #[n(9)]
    pub nominal_deposits: u64,

    #[n(10)]
    pub drep_deposits: Lovelace,

    #[n(11)]
    pub proposal_deposits: Lovelace,
}

impl Pots {
    pub fn stake_deposits(&self) -> Lovelace {
        let pool_deposits = self.deposit_per_pool * self.pool_count;
        let account_deposits = self.deposit_per_account * self.account_count;

        pool_deposits + account_deposits
    }

    pub fn obligations(&self) -> Lovelace {
        self.nominal_deposits + self.stake_deposits() + self.drep_deposits + self.proposal_deposits
    }

    pub fn max_supply(&self) -> Lovelace {
        self.reserves + self.treasury + self.utxos + self.rewards + self.fees + self.obligations()
    }

    pub fn circulating(&self) -> Lovelace {
        self.max_supply() - self.reserves
    }

    pub fn is_consistent(&self, expected_max_supply: Lovelace) -> bool {
        self.max_supply() == expected_max_supply
    }
}

#[derive(Debug, Clone, Encode, Decode, Serialize, Deserialize, Default)]
pub struct EpochIncentives {
    #[n(0)]
    pub total: u64,

    #[n(2)]
    pub treasury_tax: u64,

    #[n(3)]
    pub available_rewards: u64,

    #[n(4)]
    pub used_fees: u64,
}

<<<<<<< HEAD
impl EpochIncentives {
    // TODO: this and default are same, commit to one
    pub fn neutral() -> Self {
        Self {
            total: 0,
            treasury_tax: 0,
            available_rewards: 0,
            used_fees: 0,
        }
    }
}

#[derive(Debug, Clone, Encode, Decode, Serialize, Deserialize, Default)]
=======
#[derive(Debug, Clone, Encode, Decode, Serialize, Deserialize)]
>>>>>>> 54181dd5
pub struct PotDelta {
    #[n(0)]
    pub produced_utxos: Lovelace,

    #[n(1)]
    pub consumed_utxos: Lovelace,

    #[n(2)]
    pub gathered_fees: Lovelace,

    #[n(3)]
    pub new_accounts: u64,

    #[n(4)]
    pub removed_accounts: u64,

    #[n(5)]
    pub pool_deposit_count: u64,

    #[n(6)]
    pub pool_refund_count: u64,

    #[n(7)]
    pub pool_invalid_refund_count: u64,

    #[n(8)]
    pub withdrawals: Lovelace,

    #[n(9)]
    pub effective_rewards: Lovelace,

    #[n(10)]
    pub unspendable_rewards: Lovelace,

    #[n(11)]
    pub drep_deposits: Lovelace,

    #[n(12)]
    pub proposal_deposits: Lovelace,

    #[n(13)]
    pub drep_refunds: Lovelace,

    #[n(14)]
    pub proposal_refunds: Lovelace,

    #[n(15)]
    #[cbor(default)]
    pub treasury_donations: Lovelace,

    #[n(16)]
    #[cbor(default)]
    pub proposal_invalid_refunds: Lovelace,

    #[n(17)]
    pub deposit_per_account: Option<Lovelace>,

    #[n(18)]
    pub deposit_per_pool: Option<Lovelace>,

    #[n(19)]
    pub protocol_version: u16,
}

impl PotDelta {
    pub fn neutral(protocol_version: u16) -> Self {
        Self {
            protocol_version,
            produced_utxos: 0,
            consumed_utxos: 0,
            gathered_fees: 0,
            new_accounts: 0,
            removed_accounts: 0,
            pool_deposit_count: 0,
            pool_refund_count: 0,
            pool_invalid_refund_count: 0,
            withdrawals: 0,
            effective_rewards: 0,
            unspendable_rewards: 0,
            drep_deposits: 0,
            proposal_deposits: 0,
            drep_refunds: 0,
            proposal_refunds: 0,
            treasury_donations: 0,
            proposal_invalid_refunds: 0,
            deposit_per_account: None,
            deposit_per_pool: None,
        }
    }

    pub fn consumed_incentives(&self) -> Lovelace {
        if self.protocol_version < 7 {
            return self.effective_rewards;
        }

        self.effective_rewards + self.unspendable_rewards
    }

    pub fn incentives_back_to_treasury(&self) -> Lovelace {
        if self.protocol_version < 7 {
            return 0;
        }

        self.unspendable_rewards
    }
}

/// Calculate eta using the decentralisation parameter and the formula:
///
/// ```text
/// η(blocks, d) = {
///   1,                                    if d ≥ 0.8
///   min(1, blocks / expected_blocks),     otherwise
/// }
///
/// where:
///   blocks = total_blocks_in_epoch_by_pools
///   d = decentralization_parameter
///   expected_blocks = (1 - d) × slots_per_epoch × active_slot_coefficient
/// ```
///
/// This implements the eta calculation from the Cardano Shelley delegation
/// specification. Eta represents the ratio between actual blocks produced by
/// pools and the expected number of blocks under ideal conditions.
///
/// The number of expected blocks will be the number of slots per epoch times
/// the active slots coefficient See: Non-Updatable Parameters: https://cips.cardano.org/cips/cip9/
///
/// decentralizationParameter is the proportion of blocks that are expected to
/// be produced by stake pools instead of the OBFT (Ouroboros Byzantine Fault
/// Tolerance) nodes. It was introduced close before the Shelley era: https://github.com/input-output-hk/cardano-ledger/commit/c4f10d286faadcec9e4437411bce9c6c3b6e51c2
///
/// # Arguments
///
/// * `minted_blocks` - Total number of blocks produced by stake pools in the
///   epoch
/// * `d` - Decentralization parameter (proportion of blocks expected to be
///   produced by stake pools)
/// * `f` - Active slot coefficient for the network
/// * `epoch_length` - Expected number of slots per epoch
///
/// # Returns
///
/// The calculated eta value, capped at 1.0
///
/// # References
///
/// - [Cardano Ledger Implementation](https://github.com/input-output-hk/cardano-ledger/commit/c4f10d286faadcec9e4437411bce9c6c3b6e51c2)
/// - [Shelley Delegation Specification](https://hydra.iohk.io/build/2166577/download/1/delegation_design_spec.pdf)
///   section 5.4.3
/// - [CF Java Rewards Calculation](https://github.com/cardano-foundation/cf-java-rewards-calculation/blob/b05eddf495af6dc12d96c49718f27c34fa2042b1/calculation/src/main/java/org/cardanofoundation/rewards/calculation/TreasuryCalculation.java#L117)
pub fn calculate_eta(minted_blocks: u64, d: Ratio, f: f32, epoch_length: u64) -> Eta {
    let one = ratio!(1);

    let d_threshold = ratio!(8, 10); // 0.8

    if d >= d_threshold {
        return one;
    }

    let f =
        num_rational::Rational64::approximate_float(f).expect("invalid active slot coefficient");
    let f = ratio!(*f.numer(), *f.denom());

    let epoch_length = ratio!(epoch_length);
    let expected_blocks = f * epoch_length;

    let expected_non_obft_blocks = expected_blocks * (&one - d);

    // eta is the ratio between the number of blocks that have been produced during
    // the epoch, and the expectation value of blocks that should have been
    // produced during the epoch under ideal conditions.

    let minted_blocks = ratio!(minted_blocks);

    let eta = minted_blocks / expected_non_obft_blocks;

    // spec: η = min(1, minted/expected)
    std::cmp::min(one, eta)
}

pub fn epoch_incentives(
    reserves: u64, // current reserves at snapshot
    fee_ss: u64,   // fee snapshot ("feeSS") for the epoch being rewarded
    rho: Ratio,    // monetaryExpansion (ρ)
    tau: Ratio,    // treasuryCut (τ)
    eta: Ratio,    // from calculate_eta (already capped to ≤ 1)
) -> EpochIncentives {
    let reserves = ratio!(reserves);

    // Δr1 = floor( min(1,η) * ρ * reserves )
    let incentives_q = eta * rho * reserves;
    let delta_r1 = floor_int!(incentives_q, u64);

    // rewardPot = feeSS + Δr1
    let reward_pot = fee_ss + delta_r1;

    // Δt1 = floor( τ * rewardPot )
    let treasury_tax = floor_int!(tau * ratio!(reward_pot), u64);

    // R = rewardPot - Δt1
    let available_rewards = reward_pot - treasury_tax;

    EpochIncentives {
        total: delta_r1,   // this is Δr1 (minted from reserves)
        treasury_tax,      // Δt1 (to treasury)
        available_rewards, // R (to be distributed)
        used_fees: fee_ss,
    }
}

pub fn apply_byron_delta(mut pots: Pots, _: &EpochIncentives, delta: &PotDelta) -> Pots {
    // force neutral values for concepts that doesn't apply to byron
    pots.deposit_per_pool = 0;
    pots.deposit_per_account = 0;
    pots.treasury = 0;
    pots.fees = 0;
    pots.rewards = 0;
    pots.pool_count = 0;
    pots.account_count = 0;
    pots.drep_deposits = 0;
    pots.proposal_deposits = 0;

    // utxos pot
    pots.utxos += delta.produced_utxos;
    pots.utxos -= delta.consumed_utxos;

    // we infer the reserves by looking at how the utxo pot changed
    pots.reserves -= delta.produced_utxos;
    pots.reserves += delta.consumed_utxos;

    pots
}

pub fn apply_shelley_delta(mut pots: Pots, incentives: &EpochIncentives, delta: &PotDelta) -> Pots {
    let used_rewards = delta.consumed_incentives();

    let returned_rewards = incentives.available_rewards - used_rewards;

    // update params
    if let Some(new) = delta.deposit_per_pool {
        pots.deposit_per_pool = new;
    }

    if let Some(new) = delta.deposit_per_account {
        pots.deposit_per_account = new;
    }

    // reserves pot
    pots.reserves -= incentives.total;
    pots.reserves += returned_rewards;

    // treasury pot
    pots.treasury += incentives.treasury_tax;
    pots.treasury += delta.incentives_back_to_treasury();
    pots.treasury += delta.pool_invalid_refund_count * pots.deposit_per_pool;
    pots.treasury += delta.proposal_invalid_refunds;
    pots.treasury += delta.treasury_donations;

    // fees pot
    pots.fees -= incentives.used_fees;
    pots.fees += delta.gathered_fees;

    // rewards pot
    pots.rewards += delta.effective_rewards;
    pots.rewards -= delta.withdrawals;
    pots.rewards += delta.pool_refund_count * pots.deposit_per_pool;
    pots.rewards += delta.proposal_refunds;

    // we don't need to return account deposit refunds to the rewards pot because
    // these refunds are returned directly as utxos in the deregistration
    // transaction.

    // utxos pot
    pots.utxos += delta.produced_utxos;
    pots.utxos -= delta.consumed_utxos;

    // pool count
    pots.pool_count += delta.pool_deposit_count;
    pots.pool_count -= delta.pool_refund_count;
    pots.pool_count -= delta.pool_invalid_refund_count;

    // account count
    pots.account_count += delta.new_accounts;
    pots.account_count -= delta.removed_accounts;

    // for governance, since each cert contains the specific deposit amount, we deal directly with lovelace values.

    pots.drep_deposits += delta.drep_deposits;
    pots.drep_deposits -= delta.drep_refunds;

    pots.proposal_deposits += delta.proposal_deposits;
    pots.proposal_deposits -= delta.proposal_refunds;
    pots.proposal_deposits -= delta.proposal_invalid_refunds;

    pots
}

pub fn apply_delta(pots: Pots, incentives: &EpochIncentives, delta: &PotDelta) -> Pots {
    match delta.protocol_version {
        0 | 1 => apply_byron_delta(pots, incentives, delta),
        2.. => apply_shelley_delta(pots, incentives, delta),
    }
}

#[cfg(test)]
mod tests {
    use super::*;

    const MAX_SUPPLY: u64 = 45000000000000000;

    #[test]
    fn sub_performant_eta() {
        let result = calculate_eta(4298, ratio!(0), 0.05, 86400);
        let expected = ratio!(2149, 2160);
        assert_eq!(result, expected);
    }

    #[test]
    fn test_mainnet_byron_delta() {
        let pots = Pots {
            reserves: 13887515255000000,
            treasury: 0,
            fees: 0,
            utxos: 31112484745000000,
            rewards: 0,
            pool_count: 0,
            account_count: 0,
            deposit_per_pool: 0,
            deposit_per_account: 0,
            nominal_deposits: 0,
            drep_deposits: 0,
            proposal_deposits: 0,
        };

        assert!(pots.is_consistent(MAX_SUPPLY));

        let delta = PotDelta {
<<<<<<< HEAD
            protocol_version: 0,
            consumed_utxos: 3458053,
            gathered_fees: 5612092,
            ..Default::default()
=======
            consumed_utxos: 3458053,
            gathered_fees: 5612092,
            ..PotDelta::neutral(0)
>>>>>>> 54181dd5
        };

        let incentives = EpochIncentives {
            total: delta.gathered_fees,
            treasury_tax: 0,
            available_rewards: 0,
            used_fees: 0,
        };

        let pots = apply_delta(pots, &incentives, &delta);

        dbg!(&pots);

        assert!(pots.is_consistent(MAX_SUPPLY));

        assert_eq!(pots.reserves, 13887515258458053);
        assert_eq!(pots.treasury, 0);
        assert_eq!(pots.fees, 0);
        assert_eq!(pots.utxos, 31112484741541947);
        assert_eq!(pots.rewards, 0);
    }

    #[test]
    fn test_known_transition_preview_epoch_1() {
        let pots = Pots {
            reserves: 14991000000000000,
            treasury: 9000000000000,
            fees: 437793,
            utxos: 29999998493562207,
            rewards: 0,
            pool_count: 3,
            account_count: 3,
            deposit_per_pool: 500_000_000,
            deposit_per_account: 2_000_000,
            nominal_deposits: 0,
            drep_deposits: 0,
            proposal_deposits: 0,
        };

        assert!(pots.is_consistent(MAX_SUPPLY));

        let fee_ss = 437793;
        let rho = ratio!(3, 1000);
        let tau = ratio!(20, 100);
        let eta = ratio!(1);

        let incentives = epoch_incentives(pots.reserves, fee_ss, rho, tau, eta);

        let delta = PotDelta {
            deposit_per_pool: Some(500_000_000),
            deposit_per_account: Some(2_000_000),
            ..PotDelta::neutral(6)
        };

        let pots = apply_delta(pots, &incentives, &delta);

        assert!(pots.is_consistent(MAX_SUPPLY));

        assert_eq!(pots.reserves, 14982005400350235);
        assert_eq!(pots.treasury, 17994600087558);
        assert_eq!(pots.fees, 0);
        assert_eq!(pots.obligations(), 1506000000);
        assert_eq!(pots.utxos, 29999998493562207);
        assert_eq!(pots.rewards, 0);
    }

    #[test]
    fn test_expected_transition_preview_epoch_4_to_5() {
        let pots = Pots {
            reserves: 14964032387721723,
            treasury: 35967613128648,
            fees: 304233,
            pool_count: 3,
            account_count: 3,
            deposit_per_pool: 500_000_000,
            deposit_per_account: 2_000_000,
            utxos: 29999998492845396,
            rewards: 0,
            nominal_deposits: 0,
            drep_deposits: 0,
            proposal_deposits: 0,
        };

        assert!(pots.is_consistent(MAX_SUPPLY));

        let fee_ss = 304233;
        let rho = ratio!(3, 1000);
        let tau = ratio!(20, 100);

        let eta = calculate_eta(4298, ratio!(0), 0.05, 86400);

        let incentives = epoch_incentives(pots.reserves, fee_ss, rho, tau, eta);

        let delta = PotDelta {
            unspendable_rewards: 295063003292,
            deposit_per_pool: Some(500_000_000),
            deposit_per_account: Some(2_000_000),
            ..PotDelta::neutral(7)
        };

        let pots = apply_delta(pots, &incentives, &delta);

        assert!(pots.is_consistent(MAX_SUPPLY));

        assert_eq!(pots.reserves, 14954804628961481);
        assert_eq!(pots.treasury, 45195372193123);
        assert_eq!(pots.fees, 0);
        assert_eq!(pots.obligations(), 1506000000);
        assert_eq!(pots.utxos, 29999998492845396);
        assert_eq!(pots.rewards, 0);
    }

    // TODO: add property based testing that ensures that the pots are
    // consistent
}<|MERGE_RESOLUTION|>--- conflicted
+++ resolved
@@ -89,7 +89,6 @@
     pub used_fees: u64,
 }
 
-<<<<<<< HEAD
 impl EpochIncentives {
     // TODO: this and default are same, commit to one
     pub fn neutral() -> Self {
@@ -103,9 +102,6 @@
 }
 
 #[derive(Debug, Clone, Encode, Decode, Serialize, Deserialize, Default)]
-=======
-#[derive(Debug, Clone, Encode, Decode, Serialize, Deserialize)]
->>>>>>> 54181dd5
 pub struct PotDelta {
     #[n(0)]
     pub produced_utxos: Lovelace,
@@ -444,16 +440,9 @@
         assert!(pots.is_consistent(MAX_SUPPLY));
 
         let delta = PotDelta {
-<<<<<<< HEAD
-            protocol_version: 0,
-            consumed_utxos: 3458053,
-            gathered_fees: 5612092,
-            ..Default::default()
-=======
             consumed_utxos: 3458053,
             gathered_fees: 5612092,
             ..PotDelta::neutral(0)
->>>>>>> 54181dd5
         };
 
         let incentives = EpochIncentives {
