--- conflicted
+++ resolved
@@ -1,7 +1,7 @@
 use dolos_core::{ChainError, Domain, EntityKey, Genesis, StateStore as _, StateWriter as _};
 
 use crate::{
-    mutable_slots, sweep::Pots, EpochState, EraBoundary, EraSummary, Nonces,
+    mutable_slots, sweep::Pots, EpochState, EraBoundary, EraSummary, Nonces, PParamsSet,
     EPOCH_KEY_MARK,
 };
 
@@ -45,19 +45,11 @@
 
     let initial_reserves = max_supply.saturating_sub(utxos);
 
-<<<<<<< HEAD
-    let out = Pots {
-        reserves,
-        treasury: 0,
-        utxos: initial_utxos,
-    };
-=======
     let tau = pparams.ensure_tau()?;
     let rho = pparams.ensure_rho()?;
     let eta = num_rational::BigRational::from_integer(num_bigint::BigInt::from(1));
 
     let pots = crate::pots::compute_pot_delta(initial_reserves, 0, &rho, &tau, eta);
->>>>>>> 6dbfeda1
 
     Ok(Pots {
         reserves: initial_reserves - pots.incentives + pots.available_rewards,
