--- conflicted
+++ resolved
@@ -27,7 +27,6 @@
         .collect();
 
     // find all missing utxos that are not already in the loaded map
-    
 
     consumed
         .into_iter()
@@ -83,11 +82,7 @@
 
 pub fn compute_undo_delta(
     block: &MultiEraBlock,
-<<<<<<< HEAD
     context: &HashMap<TxoRef, OwnedMultiEraOutput>,
-=======
-    context: RawUtxoMap,
->>>>>>> e62836d0
 ) -> Result<UtxoSetDelta, BrokenInvariant> {
     let mut delta = UtxoSetDelta::default();
 
