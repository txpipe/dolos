use std::cmp::Ordering;

use dolos_core::{
    BlockSlot, ChainError, EntityKey, EntityValue, Namespace, NamespaceType, NsKey, StateSchema,
};
use pallas::{
    codec::minicbor::{self, Decode, Encode},
    crypto::{
        hash::Hash,
        nonce::{generate_epoch_nonce, generate_rolling_nonce},
    },
    ledger::primitives::{
        conway::{CostModels, DRep, DRepVotingThresholds, PoolVotingThresholds, ProposalProcedure},
        Coin, Epoch, ExUnitPrices, ExUnits, Nonce, PoolMetadata, ProtocolVersion, RationalNumber,
        Relay, UnitInterval,
    },
};
use serde::{Deserialize, Serialize};

use crate::{
    pallas_extras::{
        self, default_cost_models, default_drep_voting_thresholds, default_ex_unit_prices,
        default_ex_units, default_nonce, default_pool_voting_thresholds, default_rational_number,
    },
    roll::{
        accounts::{
            ControlledAmountDec, ControlledAmountInc, StakeDelegation, StakeDeregistration,
            StakeRegistration, VoteDelegation, WithdrawalInc,
        },
        assets::MintStatsUpdate,
        dreps::{DRepActivity, DRepRegistration, DRepUnRegistration},
        epochs::{EpochStatsUpdate, NoncesUpdate, PParamsUpdate},
        pools::{MintedBlocksInc, PoolAccountDetected, PoolDeRegistration, PoolRegistration},
        proposals::NewProposal,
    },
    sweep::{
        retires::{
            DRepDelegatorDrop, DRepExpiration, PoolDelegatorDrop, PoolRetirement,
            ProposalExpiration,
        },
        rewards::{AssignDelegatorRewards, AssignPoolRewards},
        transition::{AccountTransition, PoolTransition, ProposalEnactment},
    },
};

pub trait FixedNamespace {
    const NS: &'static str;
}

macro_rules! entity_boilerplate {
    ($type:ident, $ns:literal) => {
        impl FixedNamespace for $type {
            const NS: &str = $ns;
        }

        impl dolos_core::Entity for $type {
            fn decode_entity(ns: Namespace, value: &EntityValue) -> Result<Self, ChainError> {
                assert_eq!(ns, $type::NS);
                let value = pallas::codec::minicbor::decode(value)?;
                Ok(value)
            }

            fn encode_entity(value: &Self) -> (Namespace, EntityValue) {
                let value = pallas::codec::minicbor::to_vec(value).unwrap();
                ($type::NS, value)
            }
        }
    };
}

#[derive(Debug, Clone, PartialEq, Eq, Decode, Encode, Default)]
pub struct RewardLog {
    #[n(0)]
    pub amount: u64,

    #[n(1)]
    pub pool_id: Vec<u8>,

    #[n(2)]
    pub as_leader: bool,
}

entity_boilerplate!(RewardLog, "rewards");

#[derive(Debug, Clone, PartialEq, Eq, Decode, Encode, Default)]
pub struct StakeLog {
    #[n(0)]
    pub amount: u64,
}

entity_boilerplate!(StakeLog, "stakes");

#[derive(Debug, Clone, PartialEq, Eq, Decode, Encode, Default)]
pub struct AccountState {
    #[n(0)]
    pub registered_at: Option<u64>,

    #[n(1)]
    pub controlled_amount: u64,

    #[n(2)]
    pub wait_stake: u64,

    #[n(3)]
    pub active_stake: u64,

    #[n(4)]
    pub rewards_sum: u64,

    #[n(5)]
    pub withdrawals_sum: u64,

    #[n(6)]
    pub reserves_sum: u64,

    #[n(7)]
    pub treasury_sum: u64,

    #[n(8)]
    pub latest_pool: Option<Vec<u8>>,

    #[n(9)]
    pub active_pool: Option<Vec<u8>>,

    #[n(10)]
    pub latest_drep: Option<DRep>,

    #[n(11)]
    pub active_drep: Option<DRep>,
}

entity_boilerplate!(AccountState, "accounts");

impl AccountState {
    pub fn withdrawable_amount(&self) -> u64 {
        self.rewards_sum.saturating_add(self.withdrawals_sum)
    }

    pub fn live_stake(&self) -> u64 {
        let mut out = self.controlled_amount;
        out += self.rewards_sum;
        out = out.saturating_sub(self.withdrawals_sum);

        out
    }
}

#[derive(Debug, Encode, Decode, Clone, Default)]
pub struct AssetState {
    #[n(0)]
    pub quantity_bytes: [u8; 16],

    #[n(1)]
    pub initial_tx: Option<Hash<32>>,

    #[n(2)]
    pub initial_slot: Option<u64>,

    #[n(3)]
    pub mint_tx_count: u64,
}

entity_boilerplate!(AssetState, "assets");

impl AssetState {
    pub fn add_quantity(&mut self, value: i128) {
        let old = i128::from_be_bytes(self.quantity_bytes);
        let new = old.saturating_add(value).to_be_bytes();
        self.quantity_bytes = new;
    }

    pub fn quantity(&self) -> i128 {
        i128::from_be_bytes(self.quantity_bytes)
    }
}

#[derive(Debug, Encode, Decode, Clone, Serialize, Deserialize)]
pub struct PoolState {
    #[n(0)]
    pub vrf_keyhash: Hash<32>,

    #[n(1)]
    pub reward_account: Vec<u8>,

    #[n(2)]
    pub pool_owners: Vec<Hash<28>>,

    #[n(3)]
    pub relays: Vec<Relay>,

    #[n(4)]
    pub declared_pledge: u64,

    #[n(5)]
    pub margin_cost: RationalNumber,

    #[n(6)]
    pub fixed_cost: u64,

    #[n(7)]
    pub metadata: Option<PoolMetadata>,

    #[n(8)]
    pub active_stake: u64,

    #[n(9)]
    pub wait_stake: u64,

    #[n(10)]
    pub __live_stake: u64,

    #[n(11)]
    pub blocks_minted: u32,

    #[n(12)]
    pub register_slot: u64,

    #[n(13)]
    pub retiring_epoch: Option<u64>,

    #[n(14)]
    pub is_retired: bool,
}

entity_boilerplate!(PoolState, "pools");

impl PoolState {
    pub fn live_saturation(&self) -> RationalNumber {
        // TODO: implement
        RationalNumber {
            numerator: 0,
            denominator: 1,
        }
    }
}

impl PoolState {
    pub fn new(slot: BlockSlot, vrf_keyhash: Hash<32>) -> Self {
        Self {
            register_slot: slot,
            vrf_keyhash,
            reward_account: Default::default(),
            pool_owners: Default::default(),
            relays: Default::default(),
            declared_pledge: Default::default(),
            margin_cost: RationalNumber {
                numerator: 0,
                denominator: 1,
            },
            fixed_cost: Default::default(),
            metadata: Default::default(),
            active_stake: Default::default(),
            wait_stake: Default::default(),
            __live_stake: Default::default(),
            blocks_minted: Default::default(),
            retiring_epoch: None,
            is_retired: false,
        }
    }
}

#[derive(Debug, Encode, Decode, Clone, Serialize, Deserialize)]
pub struct Proposal {
    #[n(0)]
    pub slot: BlockSlot,

    #[n(1)]
    pub transaction: Hash<32>,

    #[n(2)]
    pub idx: u32,

    #[n(3)]
    pub proposal: ProposalProcedure,

    #[n(4)]
    pub ratified_epoch: Option<Epoch>,

    #[n(5)]
    pub enacted_epoch: Option<Epoch>,

    #[n(6)]
    pub dropped_epoch: Option<Epoch>,

    #[n(7)]
    pub expired_epoch: Option<Epoch>,
}

entity_boilerplate!(Proposal, "proposals");

impl Proposal {
    pub fn new(
        slot: BlockSlot,
        transaction: Hash<32>,
        idx: u32,
        proposal: ProposalProcedure,
    ) -> Self {
        Self {
            slot,
            transaction,
            idx,
            proposal,
            ratified_epoch: None,
            enacted_epoch: None,
            dropped_epoch: None,
            expired_epoch: None,
        }
    }

    pub fn key(&self) -> EntityKey {
        Self::build_entity_key(self.transaction, self.idx)
    }

    /// Get ID of the proposal in its string form, as found on explorers.
    pub fn id_as_string(&self) -> String {
        format!("{}#{}", hex::encode(self.transaction), self.idx)
    }

    pub fn build_entity_key(transaction: Hash<32>, idx: u32) -> EntityKey {
        EntityKey::from([idx.to_be_bytes().as_slice(), transaction.as_slice()].concat())
    }
}

#[derive(Debug, Clone, Copy, PartialEq, Eq, Hash, Ord, PartialOrd)]
pub enum PParamKind {
    SystemStart = 0,
    EpochLength = 1,
    SlotLength = 2,
    MinFeeA = 3,
    MinFeeB = 4,
    MaxBlockBodySize = 5,
    MaxTransactionSize = 6,
    MaxBlockHeaderSize = 7,
    KeyDeposit = 8,
    PoolDeposit = 9,
    DesiredNumberOfStakePools = 10,
    ProtocolVersion = 11,
    MinUtxoValue = 12,
    MinPoolCost = 13,
    ExpansionRate = 14,
    TreasuryGrowthRate = 15,
    MaximumEpoch = 16,
    PoolPledgeInfluence = 17,
    DecentralizationConstant = 18,
    ExtraEntropy = 19,
    AdaPerUtxoByte = 20,
    CostModelsForScriptLanguages = 21,
    ExecutionCosts = 22,
    MaxTxExUnits = 23,
    MaxBlockExUnits = 24,
    MaxValueSize = 25,
    CollateralPercentage = 26,
    MaxCollateralInputs = 27,
    PoolVotingThresholds = 28,
    DrepVotingThresholds = 29,
    MinCommitteeSize = 30,
    CommitteeTermLimit = 31,
    GovernanceActionValidityPeriod = 32,
    GovernanceActionDeposit = 33,
    DrepDeposit = 34,
    DrepInactivityPeriod = 35,
    MinFeeRefScriptCostPerByte = 36,
}

impl PParamKind {
    pub fn default_value(self) -> PParamValue {
        match self {
            Self::SystemStart => PParamValue::SystemStart(0),
            Self::EpochLength => PParamValue::EpochLength(0),
            Self::SlotLength => PParamValue::SlotLength(0),
            Self::MinFeeA => PParamValue::MinFeeA(0),
            Self::MinFeeB => PParamValue::MinFeeB(0),
            Self::MaxBlockBodySize => PParamValue::MaxBlockBodySize(0),
            Self::MaxTransactionSize => PParamValue::MaxTransactionSize(0),
            Self::MaxBlockHeaderSize => PParamValue::MaxBlockHeaderSize(0),
            Self::KeyDeposit => PParamValue::KeyDeposit(0),
            Self::PoolDeposit => PParamValue::PoolDeposit(0),
            Self::DesiredNumberOfStakePools => PParamValue::DesiredNumberOfStakePools(0),
            Self::ProtocolVersion => PParamValue::ProtocolVersion(ProtocolVersion::default()),
            Self::MinUtxoValue => PParamValue::MinUtxoValue(0),
            Self::MinPoolCost => PParamValue::MinPoolCost(0),
            Self::ExpansionRate => PParamValue::ExpansionRate(default_rational_number()),
            Self::TreasuryGrowthRate => PParamValue::TreasuryGrowthRate(default_rational_number()),
            Self::MaximumEpoch => PParamValue::MaximumEpoch(0),
            Self::PoolPledgeInfluence => {
                PParamValue::PoolPledgeInfluence(default_rational_number())
            }
            Self::DecentralizationConstant => {
                PParamValue::DecentralizationConstant(default_rational_number())
            }
            Self::ExtraEntropy => PParamValue::ExtraEntropy(default_nonce()),
            Self::AdaPerUtxoByte => PParamValue::AdaPerUtxoByte(0),
            Self::CostModelsForScriptLanguages => {
                PParamValue::CostModelsForScriptLanguages(default_cost_models())
            }
            Self::ExecutionCosts => PParamValue::ExecutionCosts(default_ex_unit_prices()),
            Self::MaxTxExUnits => PParamValue::MaxTxExUnits(default_ex_units()),
            Self::MaxBlockExUnits => PParamValue::MaxBlockExUnits(default_ex_units()),
            Self::MaxValueSize => PParamValue::MaxValueSize(0),
            Self::CollateralPercentage => PParamValue::CollateralPercentage(0),
            Self::MaxCollateralInputs => PParamValue::MaxCollateralInputs(0),
            Self::PoolVotingThresholds => {
                PParamValue::PoolVotingThresholds(default_pool_voting_thresholds())
            }
            Self::DrepVotingThresholds => {
                PParamValue::DrepVotingThresholds(default_drep_voting_thresholds())
            }
            Self::MinCommitteeSize => PParamValue::MinCommitteeSize(0),
            Self::CommitteeTermLimit => PParamValue::CommitteeTermLimit(0),
            Self::GovernanceActionValidityPeriod => PParamValue::GovernanceActionValidityPeriod(0),
            Self::GovernanceActionDeposit => PParamValue::GovernanceActionDeposit(0),
            Self::DrepDeposit => PParamValue::DrepDeposit(0),
            Self::DrepInactivityPeriod => PParamValue::DrepInactivityPeriod(0),
            Self::MinFeeRefScriptCostPerByte => {
                PParamValue::MinFeeRefScriptCostPerByte(default_rational_number())
            }
        }
    }
}

#[derive(Debug, Encode, Decode, Clone, Serialize, Deserialize, PartialEq, Eq)]
#[cbor(flat)]
pub enum PParamValue {
    #[n(0)]
    SystemStart(#[n(0)] u64),

    #[n(1)]
    EpochLength(#[n(0)] u64),

    #[n(2)]
    SlotLength(#[n(0)] u64),

    #[n(3)]
    MinFeeA(#[n(0)] u64),

    #[n(4)]
    MinFeeB(#[n(0)] u64),

    #[n(5)]
    MaxBlockBodySize(#[n(0)] u64),

    #[n(6)]
    MaxTransactionSize(#[n(0)] u64),

    #[n(7)]
    MaxBlockHeaderSize(#[n(0)] u64),

    #[n(8)]
    KeyDeposit(#[n(0)] Coin),

    #[n(9)]
    PoolDeposit(#[n(0)] Coin),

    #[n(10)]
    DesiredNumberOfStakePools(#[n(0)] u32),

    #[n(11)]
    ProtocolVersion(#[n(0)] ProtocolVersion),

    #[n(12)]
    MinUtxoValue(#[n(0)] Coin),

    #[n(13)]
    MinPoolCost(#[n(0)] Coin),

    #[n(14)]
    ExpansionRate(#[n(0)] UnitInterval),

    #[n(15)]
    TreasuryGrowthRate(#[n(0)] UnitInterval),

    #[n(16)]
    MaximumEpoch(#[n(0)] Epoch),

    #[n(17)]
    PoolPledgeInfluence(#[n(0)] RationalNumber),

    #[n(18)]
    DecentralizationConstant(#[n(0)] UnitInterval),

    #[n(19)]
    ExtraEntropy(#[n(0)] Nonce),

    #[n(20)]
    AdaPerUtxoByte(#[n(0)] Coin),

    #[n(21)]
    CostModelsForScriptLanguages(#[n(0)] CostModels),

    #[n(22)]
    ExecutionCosts(#[n(0)] ExUnitPrices),

    #[n(23)]
    MaxTxExUnits(#[n(0)] ExUnits),

    #[n(24)]
    MaxBlockExUnits(#[n(0)] ExUnits),

    #[n(25)]
    MaxValueSize(#[n(0)] u32),

    #[n(26)]
    CollateralPercentage(#[n(0)] u32),

    #[n(27)]
    MaxCollateralInputs(#[n(0)] u32),

    #[n(28)]
    PoolVotingThresholds(#[n(0)] PoolVotingThresholds),

    #[n(29)]
    DrepVotingThresholds(#[n(0)] DRepVotingThresholds),

    #[n(30)]
    MinCommitteeSize(#[n(0)] u64),

    #[n(31)]
    CommitteeTermLimit(#[n(0)] Epoch),

    #[n(32)]
    GovernanceActionValidityPeriod(#[n(0)] Epoch),

    #[n(33)]
    GovernanceActionDeposit(#[n(0)] Coin),

    #[n(34)]
    DrepDeposit(#[n(0)] Coin),

    #[n(35)]
    DrepInactivityPeriod(#[n(0)] Epoch),

    #[n(36)]
    MinFeeRefScriptCostPerByte(#[n(0)] UnitInterval),
}

impl PParamValue {
    pub fn kind(&self) -> PParamKind {
        match self {
            Self::SystemStart(_) => PParamKind::SystemStart,
            Self::EpochLength(_) => PParamKind::EpochLength,
            Self::SlotLength(_) => PParamKind::SlotLength,
            Self::MinFeeA(_) => PParamKind::MinFeeA,
            Self::MinFeeB(_) => PParamKind::MinFeeB,
            Self::MaxBlockBodySize(_) => PParamKind::MaxBlockBodySize,
            Self::MaxTransactionSize(_) => PParamKind::MaxTransactionSize,
            Self::MaxBlockHeaderSize(_) => PParamKind::MaxBlockHeaderSize,
            Self::KeyDeposit(_) => PParamKind::KeyDeposit,
            Self::PoolDeposit(_) => PParamKind::PoolDeposit,
            Self::DesiredNumberOfStakePools(_) => PParamKind::DesiredNumberOfStakePools,
            Self::ProtocolVersion(_) => PParamKind::ProtocolVersion,
            Self::MinUtxoValue(_) => PParamKind::MinUtxoValue,
            Self::MinPoolCost(_) => PParamKind::MinPoolCost,
            Self::ExpansionRate(_) => PParamKind::ExpansionRate,
            Self::TreasuryGrowthRate(_) => PParamKind::TreasuryGrowthRate,
            Self::MaximumEpoch(_) => PParamKind::MaximumEpoch,
            Self::PoolPledgeInfluence(_) => PParamKind::PoolPledgeInfluence,
            Self::DecentralizationConstant(_) => PParamKind::DecentralizationConstant,
            Self::ExtraEntropy(_) => PParamKind::ExtraEntropy,
            Self::AdaPerUtxoByte(_) => PParamKind::AdaPerUtxoByte,
            Self::CostModelsForScriptLanguages(_) => PParamKind::CostModelsForScriptLanguages,
            Self::ExecutionCosts(_) => PParamKind::ExecutionCosts,
            Self::MaxTxExUnits(_) => PParamKind::MaxTxExUnits,
            Self::MaxBlockExUnits(_) => PParamKind::MaxBlockExUnits,
            Self::MaxValueSize(_) => PParamKind::MaxValueSize,
            Self::CollateralPercentage(_) => PParamKind::CollateralPercentage,
            Self::MaxCollateralInputs(_) => PParamKind::MaxCollateralInputs,
            Self::PoolVotingThresholds(_) => PParamKind::PoolVotingThresholds,
            Self::DrepVotingThresholds(_) => PParamKind::DrepVotingThresholds,
            Self::MinCommitteeSize(_) => PParamKind::MinCommitteeSize,
            Self::CommitteeTermLimit(_) => PParamKind::CommitteeTermLimit,
            Self::GovernanceActionValidityPeriod(_) => PParamKind::GovernanceActionValidityPeriod,
            Self::GovernanceActionDeposit(_) => PParamKind::GovernanceActionDeposit,
            Self::DrepDeposit(_) => PParamKind::DrepDeposit,
            Self::DrepInactivityPeriod(_) => PParamKind::DrepInactivityPeriod,
            Self::MinFeeRefScriptCostPerByte(_) => PParamKind::MinFeeRefScriptCostPerByte,
        }
    }
}

#[derive(Debug, Encode, Decode, Clone, Default)]

pub struct PParamsSet {
    #[n(0)]
    values: Vec<PParamValue>,

    #[n(1)]
    version: u16,
}

macro_rules! pgetter {
    ($kind:ident, $ty:ty) => {
        paste::paste! {
            pub fn [<$kind:snake>](&self) -> Option<$ty> {
                let value = self.get(PParamKind::$kind)?;

                let PParamValue::$kind(x) = value else {
                    panic!("pparam $kind doesn't match value");
                };

                Some(x.clone())
            }


            pub fn [<$kind:snake _or_default>](&self) -> $ty {
                let value = self.get_or_default(PParamKind::$kind);

                let PParamValue::$kind(x) = value else {
                    panic!("pparam $kind doesn't match value");
                };

                x
            }
        }
    };
}

macro_rules! ensure_pparam {
    ($kind:ident, $ty:ty) => {
        paste::paste! {
            pub fn [<ensure_ $kind:snake>](&self) -> Result<$ty, ChainError> {
                self.$kind().ok_or(ChainError::PParamsNotFound(stringify!($kind).to_string()))
            }
        }
    };
}

impl PParamsSet {
    pub fn new(version: u16) -> Self {
        Self {
            values: Vec::new(),
            version,
        }
    }

    /// Clone values while incrementing the original version number.
    ///
    /// This is used during forks to setup a starting set of values for the next
    /// version. It usually follows with several `with` calls to set the values
    /// for the new version.
    pub fn bump_clone(&self) -> Self {
        Self {
            values: self.values.clone(),
            version: self.version + 1,
        }
    }

    /// The original version of the pparams set
    ///
    /// Since the protocol version param might be updated throughout an epoch to
    /// flag a fork, we need this value to understand the version that defines
    /// the format used to construct the params originally.
    pub fn version(&self) -> u16 {
        self.version
    }

    pub fn get(&self, kind: PParamKind) -> Option<&PParamValue> {
        self.values.iter().find(|value| value.kind() == kind)
    }

    pub fn get_mut(&mut self, kind: PParamKind) -> Option<&mut PParamValue> {
        self.values.iter_mut().find(|value| value.kind() == kind)
    }

    pub fn set(&mut self, value: PParamValue) {
        let existing = self.get_mut(value.kind());

        if let Some(existing) = existing {
            *existing = value;
        } else {
            self.values.push(value);
        }
    }

    pub fn with(mut self, value: PParamValue) -> Self {
        self.set(value);

        self
    }

    pub fn get_or_default(&self, kind: PParamKind) -> PParamValue {
        self.get(kind)
            .cloned()
            .unwrap_or_else(|| PParamKind::default_value(kind))
    }

    pub fn protocol_major(&self) -> Option<u16> {
        self.protocol_version().map(|(major, _)| major as u16)
    }

    pub fn k(&self) -> Option<u32> {
        self.desired_number_of_stake_pools()
    }

    pub fn a0(&self) -> Option<RationalNumber> {
        self.pool_pledge_influence()
    }

    pub fn tau(&self) -> Option<RationalNumber> {
        self.treasury_growth_rate()
    }

    pub fn rho(&self) -> Option<RationalNumber> {
        self.expansion_rate()
    }

    ensure_pparam!(rho, RationalNumber);
    ensure_pparam!(tau, RationalNumber);
    ensure_pparam!(k, u32);
    ensure_pparam!(a0, RationalNumber);
    ensure_pparam!(drep_inactivity_period, u64);
    ensure_pparam!(governance_action_validity_period, u64);

    ensure_pparam!(protocol_version, ProtocolVersion);

    pgetter!(SystemStart, u64);
    pgetter!(EpochLength, u64);
    pgetter!(SlotLength, u64);
    pgetter!(MinFeeA, u64);
    pgetter!(MinFeeB, u64);
    pgetter!(MaxBlockBodySize, u64);
    pgetter!(MaxTransactionSize, u64);
    pgetter!(MaxBlockHeaderSize, u64);
    pgetter!(KeyDeposit, u64);
    pgetter!(PoolDeposit, u64);
    pgetter!(DesiredNumberOfStakePools, u32);
    pgetter!(ProtocolVersion, ProtocolVersion);
    pgetter!(MinUtxoValue, u64);
    pgetter!(MinPoolCost, u64);
    pgetter!(ExpansionRate, RationalNumber);
    pgetter!(TreasuryGrowthRate, RationalNumber);
    pgetter!(MaximumEpoch, u64);
    pgetter!(PoolPledgeInfluence, RationalNumber);
    pgetter!(DecentralizationConstant, RationalNumber);
    pgetter!(ExtraEntropy, Nonce);
    pgetter!(AdaPerUtxoByte, u64);
    pgetter!(CostModelsForScriptLanguages, CostModels);
    pgetter!(ExecutionCosts, ExUnitPrices);
    pgetter!(MaxTxExUnits, ExUnits);
    pgetter!(MaxBlockExUnits, ExUnits);
    pgetter!(MaxValueSize, u32);
    pgetter!(CollateralPercentage, u32);
    pgetter!(MaxCollateralInputs, u32);
    pgetter!(PoolVotingThresholds, PoolVotingThresholds);
    pgetter!(DrepVotingThresholds, DRepVotingThresholds);
    pgetter!(MinCommitteeSize, u64);
    pgetter!(CommitteeTermLimit, u64);
    pgetter!(GovernanceActionValidityPeriod, u64);
    pgetter!(GovernanceActionDeposit, u64);
    pgetter!(DrepDeposit, u64);
    pgetter!(DrepInactivityPeriod, u64);
    pgetter!(MinFeeRefScriptCostPerByte, RationalNumber);
}

#[derive(Debug, Encode, Decode, Clone, Serialize, Deserialize)]
pub struct Nonces {
    #[n(0)]
    pub active: Hash<32>,

    #[n(1)]
    pub evolving: Hash<32>,

    #[n(2)]
    pub candidate: Hash<32>,

    #[n(3)]
    pub tail: Option<Hash<32>>,
}

impl Nonces {
    pub fn bootstrap(shelley_hash: Hash<32>) -> Self {
        Self {
            active: shelley_hash,
            evolving: shelley_hash,
            candidate: shelley_hash,
            tail: None,
        }
    }

    pub fn roll(
        &self,
        update_candidate: bool,
        nonce_vrf_output: &[u8],
        tail: Option<Hash<32>>,
    ) -> Nonces {
        let evolving = generate_rolling_nonce(self.evolving, nonce_vrf_output);

        Self {
            active: self.active,
            evolving,
            candidate: if update_candidate {
                evolving
            } else {
                self.candidate
            },
            tail,
        }
    }

    /// Compute active nonce for next epoch.
    pub fn sweep(&self, previous_tail: Option<Hash<32>>, extra_entropy: Option<&[u8]>) -> Self {
        Self {
            active: match previous_tail {
                Some(tail) => generate_epoch_nonce(self.candidate, tail, extra_entropy),
                None => self.candidate,
            },
            candidate: self.evolving,
            evolving: self.evolving,
            tail: self.tail,
        }
    }
}

#[derive(Debug, Encode, Decode, Clone, Default)]
pub struct EpochState {
    #[n(0)]
    pub number: u32,

    /// The static value representing what should be considered the active stake
    /// for this epoch (computed from -2 epochs ago).
    #[n(1)]
    pub active_stake: u64,

    #[n(2)]
    pub deposits: u64,

    #[n(3)]
    pub reserves: u64,

    #[n(4)]
    pub treasury: u64,

    #[n(5)]
    pub utxos: u64,

    #[n(6)]
    pub gathered_fees: u64,

    #[n(7)]
    pub gathered_deposits: u64,

    #[n(8)]
    pub decayed_deposits: u64,

    #[n(9)]
    pub rewards_to_distribute: Option<u64>,

    #[n(10)]
    pub rewards_to_treasury: Option<u64>,

    #[n(11)]
    pub pparams: PParamsSet,

    #[n(12)]
    pub largest_stable_slot: BlockSlot,

    #[n(13)]
    pub nonces: Option<Nonces>,
}

impl EpochState {
    pub fn rewards(&self) -> Option<u64> {
        let to_distribute = self.rewards_to_distribute?;
        let to_treasury = self.rewards_to_treasury?;
        Some(to_distribute + to_treasury)
    }
}

entity_boilerplate!(EpochState, "epochs");

pub const EPOCH_KEY_GO: &[u8] = b"2";
pub const EPOCH_KEY_SET: &[u8] = b"1";
pub const EPOCH_KEY_MARK: &[u8] = b"0";

pub fn drep_to_entity_key(value: DRep) -> EntityKey {
    let bytes = match value {
        DRep::Key(key) => [vec![pallas_extras::DREP_KEY_PREFIX], key.to_vec()].concat(),
        DRep::Script(key) => [vec![pallas_extras::DREP_SCRIPT_PREFIX], key.to_vec()].concat(),
        // Invented keys for convenience
        DRep::Abstain => vec![0],
        DRep::NoConfidence => vec![1],
    };

    EntityKey::from(bytes)
}

#[derive(Debug, Encode, Decode, Clone, Default)]
pub struct DRepState {
    // TODO: field is deprecated, remove it in the next breaking change
    #[n(0)]
    pub __drep_id: Vec<u8>,

    #[n(1)]
    pub initial_slot: Option<u64>,

    #[n(2)]
    pub voting_power: u64,

    #[n(3)]
    pub last_active_slot: Option<u64>,

    #[n(4)]
    pub retired: bool,

    #[n(5)]
    pub expired: bool,
}

impl DRepState {
    pub fn new() -> Self {
        Self {
            __drep_id: vec![],
            initial_slot: None,
            voting_power: 0,
            last_active_slot: None,
            retired: false,
            expired: false,
        }
    }
}

entity_boilerplate!(DRepState, "dreps");

#[derive(Debug, Clone, Copy)]
pub struct EraProtocol(u16);

impl PartialEq<u16> for EraProtocol {
    fn eq(&self, other: &u16) -> bool {
        self.0 == *other
    }
}

impl PartialOrd<u16> for EraProtocol {
    fn partial_cmp(&self, other: &u16) -> Option<Ordering> {
        self.0.partial_cmp(other)
    }
}

impl From<u16> for EraProtocol {
    fn from(value: u16) -> Self {
        Self(value)
    }
}

impl From<EraProtocol> for u16 {
    fn from(value: EraProtocol) -> Self {
        value.0
    }
}

impl From<EraProtocol> for EntityKey {
    fn from(value: EraProtocol) -> Self {
        EntityKey::from(&value.0.to_be_bytes())
    }
}

impl From<EntityKey> for EraProtocol {
    fn from(value: EntityKey) -> Self {
        let bytes: [u8; 2] = value.as_ref()[..2].try_into().unwrap();
        Self(u16::from_be_bytes(bytes))
    }
}

#[derive(Debug, Encode, Decode, Clone, Serialize, Deserialize)]
pub struct EraBoundary {
    #[n(0)]
    pub epoch: u64,

    #[n(1)]
    pub slot: u64,

    #[n(2)]
    pub timestamp: u64,
}

#[derive(Debug, Encode, Decode, Clone)]
pub struct EraSummary {
    #[n(0)]
    pub start: EraBoundary,

    #[n(1)]
    pub end: Option<EraBoundary>,

    #[n(2)]
    pub epoch_length: u64,

    #[n(3)]
    pub slot_length: u64,
}

entity_boilerplate!(EraSummary, "eras");

#[derive(Debug, Clone)]
pub enum CardanoEntity {
    EraSummary(EraSummary),
    AccountState(AccountState),
    AssetState(AssetState),
    PoolState(PoolState),
    EpochState(EpochState),
    DRepState(DRepState),
<<<<<<< HEAD
    Proposal(Proposal),
=======
    RewardLog(RewardLog),
    StakeLog(StakeLog),
>>>>>>> b4505626
}

macro_rules! variant_boilerplate {
    ($variant:ident) => {
        impl From<CardanoEntity> for Option<$variant> {
            fn from(value: CardanoEntity) -> Self {
                match value {
                    CardanoEntity::$variant(x) => Some(x),
                    _ => None,
                }
            }
        }

        impl From<$variant> for CardanoEntity {
            fn from(value: $variant) -> Self {
                CardanoEntity::$variant(value)
            }
        }
    };
}

variant_boilerplate!(EraSummary);
variant_boilerplate!(AccountState);
variant_boilerplate!(AssetState);
variant_boilerplate!(PoolState);
variant_boilerplate!(EpochState);
variant_boilerplate!(DRepState);
<<<<<<< HEAD
variant_boilerplate!(Proposal);
=======
variant_boilerplate!(RewardLog);
variant_boilerplate!(StakeLog);
>>>>>>> b4505626

impl dolos_core::Entity for CardanoEntity {
    fn decode_entity(ns: Namespace, value: &EntityValue) -> Result<Self, ChainError> {
        match ns {
            EraSummary::NS => EraSummary::decode_entity(ns, value).map(Into::into),
            AccountState::NS => AccountState::decode_entity(ns, value).map(Into::into),
            AssetState::NS => AssetState::decode_entity(ns, value).map(Into::into),
            PoolState::NS => PoolState::decode_entity(ns, value).map(Into::into),
            EpochState::NS => EpochState::decode_entity(ns, value).map(Into::into),
            DRepState::NS => DRepState::decode_entity(ns, value).map(Into::into),
<<<<<<< HEAD
            Proposal::NS => Proposal::decode_entity(ns, value).map(Into::into),
=======
            RewardLog::NS => RewardLog::decode_entity(ns, value).map(Into::into),
            StakeLog::NS => StakeLog::decode_entity(ns, value).map(Into::into),
>>>>>>> b4505626
            _ => Err(ChainError::InvalidNamespace(ns)),
        }
    }

    fn encode_entity(value: &Self) -> (Namespace, EntityValue) {
        match value {
            Self::EraSummary(x) => {
                let (ns, enc) = EraSummary::encode_entity(x);
                (ns, enc)
            }
            Self::AccountState(x) => {
                let (ns, enc) = AccountState::encode_entity(x);
                (ns, enc)
            }
            Self::AssetState(x) => {
                let (ns, enc) = AssetState::encode_entity(x);
                (ns, enc)
            }
            Self::PoolState(x) => {
                let (ns, enc) = PoolState::encode_entity(x);
                (ns, enc)
            }
            Self::EpochState(x) => {
                let (ns, enc) = EpochState::encode_entity(x);
                (ns, enc)
            }
            Self::DRepState(x) => {
                let (ns, enc) = DRepState::encode_entity(x);
                (ns, enc)
            }
<<<<<<< HEAD
            Self::Proposal(x) => {
                let (ns, enc) = Proposal::encode_entity(x);
=======
            Self::RewardLog(x) => {
                let (ns, enc) = RewardLog::encode_entity(x);
                (ns, enc)
            }
            Self::StakeLog(x) => {
                let (ns, enc) = StakeLog::encode_entity(x);
>>>>>>> b4505626
                (ns, enc)
            }
        }
    }
}

pub fn build_schema() -> StateSchema {
    let mut schema = StateSchema::default();
    schema.insert(EraSummary::NS, NamespaceType::KeyValue);
    schema.insert(AccountState::NS, NamespaceType::KeyValue);
    schema.insert(AssetState::NS, NamespaceType::KeyValue);
    schema.insert(PoolState::NS, NamespaceType::KeyValue);
    schema.insert(EpochState::NS, NamespaceType::KeyValue);
    schema.insert(DRepState::NS, NamespaceType::KeyValue);
    schema.insert(Proposal::NS, NamespaceType::KeyValue);
    schema.insert(RewardLog::NS, NamespaceType::KeyValue);
    schema.insert(StakeLog::NS, NamespaceType::KeyValue);
    schema
}

#[derive(Debug, Clone, Serialize, Deserialize)]
pub enum CardanoDelta {
    ControlledAmountInc(ControlledAmountInc),
    ControlledAmountDec(ControlledAmountDec),
    StakeRegistration(StakeRegistration),
    StakeDelegation(StakeDelegation),
    StakeDeregistration(StakeDeregistration),
    PoolRegistration(PoolRegistration),
    PoolDeRegistration(PoolDeRegistration),
    PoolAccountDetected(PoolAccountDetected),
    MintedBlocksInc(MintedBlocksInc),
    MintStatsUpdate(MintStatsUpdate),
    EpochStatsUpdate(EpochStatsUpdate),
    DRepRegistration(DRepRegistration),
    DRepUnRegistration(DRepUnRegistration),
    DRepActivity(DRepActivity),
    DRepExpiration(DRepExpiration),
    WithdrawalInc(WithdrawalInc),
    VoteDelegation(VoteDelegation),
    PParamsUpdate(PParamsUpdate),
    NoncesUpdate(NoncesUpdate),
    NewProposal(NewProposal),
    ProposalEnactment(ProposalEnactment),
    PoolDelegatorDrop(PoolDelegatorDrop),
    DRepDelegatorDrop(DRepDelegatorDrop),
    PoolRetirement(PoolRetirement),
    AssignPoolRewards(AssignPoolRewards),
    AssignDelegatorRewards(AssignDelegatorRewards),
    //AssignEpochRewards(AssignEpochRewards),
    PoolTransition(PoolTransition),
    AccountTransition(AccountTransition),
    ProposalExpiration(ProposalExpiration),
}

impl CardanoDelta {
    pub fn downcast_apply<T, D>(delta: &mut D, entity: &mut Option<CardanoEntity>)
    where
        Option<T>: From<CardanoEntity>,
        D: dolos_core::EntityDelta<Entity = T>,
        T: Into<CardanoEntity>,
    {
        let mut sub_entity = entity.take().and_then(|x| x.into());
        delta.apply(&mut sub_entity);
        *entity = sub_entity.map(|x| x.into());
    }

    pub fn downcast_undo<T, D>(delta: &D, entity: &mut Option<CardanoEntity>)
    where
        Option<T>: From<CardanoEntity>,
        D: dolos_core::EntityDelta<Entity = T>,
        T: Into<CardanoEntity>,
    {
        let mut sub_entity = entity.take().and_then(|x| x.into());
        delta.undo(&mut sub_entity);
        *entity = sub_entity.map(|x| x.into());
    }
}

macro_rules! delta_from {
    ($type:ident) => {
        impl From<$type> for CardanoDelta {
            fn from(value: $type) -> Self {
                Self::$type(value)
            }
        }
    };
}

delta_from!(ControlledAmountInc);
delta_from!(ControlledAmountDec);
delta_from!(StakeRegistration);
delta_from!(StakeDelegation);
delta_from!(StakeDeregistration);
delta_from!(PoolRegistration);
delta_from!(PoolDeRegistration);
delta_from!(PoolAccountDetected);
delta_from!(MintedBlocksInc);
delta_from!(MintStatsUpdate);
delta_from!(EpochStatsUpdate);
delta_from!(DRepRegistration);
delta_from!(DRepUnRegistration);
delta_from!(DRepActivity);
delta_from!(DRepExpiration);
delta_from!(WithdrawalInc);
delta_from!(VoteDelegation);
delta_from!(PParamsUpdate);
delta_from!(NoncesUpdate);
delta_from!(NewProposal);
delta_from!(ProposalEnactment);
delta_from!(PoolDelegatorDrop);
delta_from!(DRepDelegatorDrop);
delta_from!(PoolRetirement);
delta_from!(AssignPoolRewards);
delta_from!(AssignDelegatorRewards);
//delta_from!(AssignEpochRewards);
delta_from!(PoolTransition);
delta_from!(AccountTransition);
delta_from!(ProposalExpiration);

impl dolos_core::EntityDelta for CardanoDelta {
    type Entity = super::model::CardanoEntity;

    fn key(&self) -> NsKey {
        match self {
            Self::ControlledAmountInc(x) => x.key(),
            Self::ControlledAmountDec(x) => x.key(),
            Self::StakeRegistration(x) => x.key(),
            Self::StakeDelegation(x) => x.key(),
            Self::StakeDeregistration(x) => x.key(),
            Self::PoolRegistration(x) => x.key(),
            Self::PoolDeRegistration(x) => x.key(),
            Self::PoolRetirement(x) => x.key(),
            Self::PoolAccountDetected(x) => x.key(),
            Self::MintedBlocksInc(x) => x.key(),
            Self::MintStatsUpdate(x) => x.key(),
            Self::EpochStatsUpdate(x) => x.key(),
            Self::DRepRegistration(x) => x.key(),
            Self::DRepActivity(x) => x.key(),
            Self::DRepUnRegistration(x) => x.key(),
            Self::DRepExpiration(x) => x.key(),
            Self::WithdrawalInc(x) => x.key(),
            Self::VoteDelegation(x) => x.key(),
            Self::PParamsUpdate(x) => x.key(),
            Self::NoncesUpdate(x) => x.key(),
            Self::NewProposal(x) => x.key(),
            Self::PoolDelegatorDrop(x) => x.key(),
            Self::DRepDelegatorDrop(x) => x.key(),
            Self::AssignPoolRewards(x) => x.key(),
            Self::AssignDelegatorRewards(x) => x.key(),
            //Self::AssignEpochRewards(x) => x.key(),
            Self::PoolTransition(x) => x.key(),
            Self::AccountTransition(x) => x.key(),
            Self::ProposalExpiration(x) => x.key(),
            Self::ProposalEnactment(x) => x.key(),
        }
    }

    fn apply(&mut self, entity: &mut Option<Self::Entity>) {
        match self {
            Self::ControlledAmountInc(x) => Self::downcast_apply(x, entity),
            Self::ControlledAmountDec(x) => Self::downcast_apply(x, entity),
            Self::StakeRegistration(x) => Self::downcast_apply(x, entity),
            Self::StakeDelegation(x) => Self::downcast_apply(x, entity),
            Self::StakeDeregistration(x) => Self::downcast_apply(x, entity),
            Self::PoolRegistration(x) => Self::downcast_apply(x, entity),
            Self::PoolDeRegistration(x) => Self::downcast_apply(x, entity),
            Self::PoolRetirement(x) => Self::downcast_apply(x, entity),
            Self::PoolAccountDetected(x) => Self::downcast_apply(x, entity),
            Self::MintedBlocksInc(x) => Self::downcast_apply(x, entity),
            Self::MintStatsUpdate(x) => Self::downcast_apply(x, entity),
            Self::EpochStatsUpdate(x) => Self::downcast_apply(x, entity),
            Self::DRepRegistration(x) => Self::downcast_apply(x, entity),
            Self::DRepUnRegistration(x) => Self::downcast_apply(x, entity),
            Self::DRepActivity(x) => Self::downcast_apply(x, entity),
            Self::DRepExpiration(x) => Self::downcast_apply(x, entity),
            Self::WithdrawalInc(x) => Self::downcast_apply(x, entity),
            Self::VoteDelegation(x) => Self::downcast_apply(x, entity),
            Self::PParamsUpdate(x) => Self::downcast_apply(x, entity),
            Self::NoncesUpdate(x) => Self::downcast_apply(x, entity),
            Self::NewProposal(x) => Self::downcast_apply(x, entity),
            Self::PoolDelegatorDrop(x) => Self::downcast_apply(x, entity),
            Self::DRepDelegatorDrop(x) => Self::downcast_apply(x, entity),
            Self::AssignPoolRewards(x) => Self::downcast_apply(x, entity),
            Self::AssignDelegatorRewards(x) => Self::downcast_apply(x, entity),
            //Self::AssignEpochRewards(x) => Self::downcast_apply(x, entity),
            Self::PoolTransition(x) => Self::downcast_apply(x, entity),
            Self::AccountTransition(x) => Self::downcast_apply(x, entity),
            Self::ProposalExpiration(x) => Self::downcast_apply(x, entity),
            Self::ProposalEnactment(x) => Self::downcast_apply(x, entity),
        }
    }

    fn undo(&self, entity: &mut Option<Self::Entity>) {
        match self {
            Self::ControlledAmountInc(x) => Self::downcast_undo(x, entity),
            Self::ControlledAmountDec(x) => Self::downcast_undo(x, entity),
            Self::StakeRegistration(x) => Self::downcast_undo(x, entity),
            Self::StakeDelegation(x) => Self::downcast_undo(x, entity),
            Self::StakeDeregistration(x) => Self::downcast_undo(x, entity),
            Self::PoolRegistration(x) => Self::downcast_undo(x, entity),
            Self::PoolDeRegistration(x) => Self::downcast_undo(x, entity),
            Self::PoolRetirement(x) => Self::downcast_undo(x, entity),
            Self::PoolAccountDetected(x) => Self::downcast_undo(x, entity),
            Self::MintedBlocksInc(x) => Self::downcast_undo(x, entity),
            Self::MintStatsUpdate(x) => Self::downcast_undo(x, entity),
            Self::EpochStatsUpdate(x) => Self::downcast_undo(x, entity),
            Self::DRepRegistration(x) => Self::downcast_undo(x, entity),
            Self::DRepUnRegistration(x) => Self::downcast_undo(x, entity),
            Self::DRepActivity(x) => Self::downcast_undo(x, entity),
            Self::DRepExpiration(x) => Self::downcast_undo(x, entity),
            Self::WithdrawalInc(x) => Self::downcast_undo(x, entity),
            Self::VoteDelegation(x) => Self::downcast_undo(x, entity),
            Self::PParamsUpdate(x) => Self::downcast_undo(x, entity),
            Self::NoncesUpdate(x) => Self::downcast_undo(x, entity),
            Self::NewProposal(x) => Self::downcast_undo(x, entity),
            Self::PoolDelegatorDrop(x) => Self::downcast_undo(x, entity),
            Self::DRepDelegatorDrop(x) => Self::downcast_undo(x, entity),
            Self::AssignPoolRewards(x) => Self::downcast_undo(x, entity),
            Self::AssignDelegatorRewards(x) => Self::downcast_undo(x, entity),
            //Self::AssignEpochRewards(x) => Self::downcast_undo(x, entity),
            Self::PoolTransition(x) => Self::downcast_undo(x, entity),
            Self::AccountTransition(x) => Self::downcast_undo(x, entity),
            Self::ProposalExpiration(x) => Self::downcast_undo(x, entity),
            Self::ProposalEnactment(x) => Self::downcast_undo(x, entity),
        }
    }
}<|MERGE_RESOLUTION|>--- conflicted
+++ resolved
@@ -997,12 +997,9 @@
     PoolState(PoolState),
     EpochState(EpochState),
     DRepState(DRepState),
-<<<<<<< HEAD
     Proposal(Proposal),
-=======
     RewardLog(RewardLog),
     StakeLog(StakeLog),
->>>>>>> b4505626
 }
 
 macro_rules! variant_boilerplate {
@@ -1030,12 +1027,9 @@
 variant_boilerplate!(PoolState);
 variant_boilerplate!(EpochState);
 variant_boilerplate!(DRepState);
-<<<<<<< HEAD
 variant_boilerplate!(Proposal);
-=======
 variant_boilerplate!(RewardLog);
 variant_boilerplate!(StakeLog);
->>>>>>> b4505626
 
 impl dolos_core::Entity for CardanoEntity {
     fn decode_entity(ns: Namespace, value: &EntityValue) -> Result<Self, ChainError> {
@@ -1046,12 +1040,9 @@
             PoolState::NS => PoolState::decode_entity(ns, value).map(Into::into),
             EpochState::NS => EpochState::decode_entity(ns, value).map(Into::into),
             DRepState::NS => DRepState::decode_entity(ns, value).map(Into::into),
-<<<<<<< HEAD
             Proposal::NS => Proposal::decode_entity(ns, value).map(Into::into),
-=======
             RewardLog::NS => RewardLog::decode_entity(ns, value).map(Into::into),
             StakeLog::NS => StakeLog::decode_entity(ns, value).map(Into::into),
->>>>>>> b4505626
             _ => Err(ChainError::InvalidNamespace(ns)),
         }
     }
@@ -1082,17 +1073,16 @@
                 let (ns, enc) = DRepState::encode_entity(x);
                 (ns, enc)
             }
-<<<<<<< HEAD
             Self::Proposal(x) => {
                 let (ns, enc) = Proposal::encode_entity(x);
-=======
+                (ns, enc)
+            }
             Self::RewardLog(x) => {
                 let (ns, enc) = RewardLog::encode_entity(x);
                 (ns, enc)
             }
             Self::StakeLog(x) => {
                 let (ns, enc) = StakeLog::encode_entity(x);
->>>>>>> b4505626
                 (ns, enc)
             }
         }
