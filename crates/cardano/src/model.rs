use std::cmp::Ordering;

use dolos_core::{
    BlockSlot, ChainError, EntityKey, EntityValue, Namespace, NamespaceType, NsKey, StateSchema,
};
use pallas::{
    codec::minicbor::{self, Decode, Encode},
    crypto::{
        hash::Hash,
        nonce::{generate_epoch_nonce, generate_rolling_nonce},
    },
    ledger::primitives::{
        conway::{CostModels, DRep, DRepVotingThresholds, PoolVotingThresholds, ProposalProcedure},
        Coin, Epoch, ExUnitPrices, ExUnits, Nonce, PoolMetadata, ProtocolVersion, RationalNumber,
        Relay, UnitInterval,
    },
};
use serde::{Deserialize, Serialize};

use crate::{
    pallas_extras::{
        self, default_cost_models, default_drep_voting_thresholds, default_ex_unit_prices,
        default_ex_units, default_nonce, default_pool_voting_thresholds, default_rational_number,
    },
    roll::{
        accounts::{
            ControlledAmountDec, ControlledAmountInc, StakeDelegation, StakeDeregistration,
            StakeRegistration, VoteDelegation, WithdrawalInc,
        },
        assets::MintStatsUpdate,
        dreps::{DRepActivity, DRepRegistration, DRepUnRegistration},
        epochs::{EpochStatsUpdate, NoncesUpdate, PParamsUpdate},
<<<<<<< HEAD
        pools::{MintedBlocksInc, PoolRegistration, PoolRetirement},
        proposals::NewProposal,
=======
        pools::{MintedBlocksInc, PoolAccountDetected, PoolDeRegistration, PoolRegistration},
    },
    sweep::{
        retires::{DRepDelegatorDrop, DRepExpiration, PoolDelegatorDrop, PoolRetirement},
        rewards::{AssignDelegatorRewards, AssignPoolRewards},
        transition::{AccountTransition, PoolTransition},
>>>>>>> 5e40a868
    },
};

pub trait FixedNamespace {
    const NS: &'static str;
}

macro_rules! entity_boilerplate {
    ($type:ident, $ns:literal) => {
        impl FixedNamespace for $type {
            const NS: &str = $ns;
        }

        impl dolos_core::Entity for $type {
            fn decode_entity(ns: Namespace, value: &EntityValue) -> Result<Self, ChainError> {
                assert_eq!(ns, $type::NS);
                let value = pallas::codec::minicbor::decode(value)?;
                Ok(value)
            }

            fn encode_entity(value: &Self) -> (Namespace, EntityValue) {
                let value = pallas::codec::minicbor::to_vec(value).unwrap();
                ($type::NS, value)
            }
        }
    };
}

#[derive(Debug, Clone, PartialEq, Eq, Decode, Encode, Default)]
pub struct RewardLog {
    #[n(0)]
    pub amount: u64,

    #[n(1)]
    pub pool_id: Vec<u8>,

    #[n(2)]
    pub as_leader: bool,
}

entity_boilerplate!(RewardLog, "rewards");

#[derive(Debug, Clone, PartialEq, Eq, Decode, Encode, Default)]
pub struct StakeLog {
    #[n(0)]
    pub amount: u64,
}

entity_boilerplate!(StakeLog, "stakes");

#[derive(Debug, Clone, PartialEq, Eq, Decode, Encode, Default)]
pub struct AccountState {
    #[n(0)]
    pub registered_at: Option<u64>,

    #[n(1)]
    pub controlled_amount: u64,

    #[n(2)]
    pub wait_stake: u64,

    #[n(3)]
    pub active_stake: u64,

    #[n(4)]
    pub rewards_sum: u64,

    #[n(5)]
    pub withdrawals_sum: u64,

    #[n(6)]
    pub reserves_sum: u64,

    #[n(7)]
    pub treasury_sum: u64,

    #[n(8)]
    pub latest_pool: Option<Vec<u8>>,

    #[n(9)]
    pub active_pool: Option<Vec<u8>>,

    #[n(10)]
    pub latest_drep: Option<DRep>,

    #[n(11)]
    pub active_drep: Option<DRep>,
}

entity_boilerplate!(AccountState, "accounts");

impl AccountState {
    pub fn withdrawable_amount(&self) -> u64 {
        self.rewards_sum.saturating_add(self.withdrawals_sum)
    }

    pub fn live_stake(&self) -> u64 {
        let mut out = self.controlled_amount;
        out += self.rewards_sum;
        out = out.saturating_sub(self.withdrawals_sum);

        out
    }
}

#[derive(Debug, Encode, Decode, Clone, Default)]
pub struct AssetState {
    #[n(0)]
    pub quantity_bytes: [u8; 16],

    #[n(1)]
    pub initial_tx: Option<Hash<32>>,

    #[n(2)]
    pub initial_slot: Option<u64>,

    #[n(3)]
    pub mint_tx_count: u64,
}

entity_boilerplate!(AssetState, "assets");

impl AssetState {
    pub fn add_quantity(&mut self, value: i128) {
        let old = i128::from_be_bytes(self.quantity_bytes);
        let new = old.saturating_add(value).to_be_bytes();
        self.quantity_bytes = new;
    }

    pub fn quantity(&self) -> i128 {
        i128::from_be_bytes(self.quantity_bytes)
    }
}

#[derive(Debug, Encode, Decode, Clone, Serialize, Deserialize)]
pub struct PoolState {
    #[n(0)]
    pub vrf_keyhash: Hash<32>,

    #[n(1)]
    pub reward_account: Vec<u8>,

    #[n(2)]
    pub pool_owners: Vec<Hash<28>>,

    #[n(3)]
    pub relays: Vec<Relay>,

    #[n(4)]
    pub declared_pledge: u64,

    #[n(5)]
    pub margin_cost: RationalNumber,

    #[n(6)]
    pub fixed_cost: u64,

    #[n(7)]
    pub metadata: Option<PoolMetadata>,

    #[n(8)]
    pub active_stake: u64,

    #[n(9)]
    pub wait_stake: u64,

    #[n(10)]
    pub __live_stake: u64,

    #[n(11)]
    pub blocks_minted: u32,

    #[n(12)]
    pub register_slot: u64,

    #[n(13)]
    pub retiring_epoch: Option<u64>,

    #[n(14)]
    pub is_retired: bool,
}

entity_boilerplate!(PoolState, "pools");

impl PoolState {
    pub fn live_saturation(&self) -> RationalNumber {
        // TODO: implement
        RationalNumber {
            numerator: 0,
            denominator: 1,
        }
    }
}

impl PoolState {
    pub fn new(slot: BlockSlot, vrf_keyhash: Hash<32>) -> Self {
        Self {
            register_slot: slot,
            vrf_keyhash,
            reward_account: Default::default(),
            pool_owners: Default::default(),
            relays: Default::default(),
            declared_pledge: Default::default(),
            margin_cost: RationalNumber {
                numerator: 0,
                denominator: 1,
            },
            fixed_cost: Default::default(),
            metadata: Default::default(),
            active_stake: Default::default(),
            wait_stake: Default::default(),
            __live_stake: Default::default(),
            blocks_minted: Default::default(),
            retiring_epoch: None,
            is_retired: false,
        }
    }
}

#[derive(Debug, Encode, Decode, Clone, Serialize, Deserialize)]
pub struct Proposal {
    #[n(0)]
    pub slot: BlockSlot,

    #[n(1)]
    pub transaction: Hash<32>,

    #[n(2)]
    pub idx: u32,

    #[n(3)]
    pub proposal: ProposalProcedure,

    #[n(4)]
    pub ratified_epoch: Option<Epoch>,

    #[n(5)]
    pub enacted_epoch: Option<Epoch>,

    #[n(6)]
    pub dropped_epoch: Option<Epoch>,

    #[n(7)]
    pub expired_epoch: Option<Epoch>,
}

entity_boilerplate!(Proposal, "proposals");

impl Proposal {
    pub fn new(
        slot: BlockSlot,
        transaction: Hash<32>,
        idx: u32,
        proposal: ProposalProcedure,
    ) -> Self {
        Self {
            slot,
            transaction,
            idx,
            proposal,
            ratified_epoch: None,
            enacted_epoch: None,
            dropped_epoch: None,
            expired_epoch: None,
        }
    }

    pub fn key(&self) -> EntityKey {
        Self::build_entity_key(self.transaction, self.idx)
    }

    /// Get ID of the proposal in its string form, as found on explorers.
    pub fn id_as_string(&self) -> String {
        format!("{}#{}", hex::encode(self.transaction), self.idx)
    }

    pub fn build_entity_key(transaction: Hash<32>, idx: u32) -> EntityKey {
        EntityKey::from([idx.to_be_bytes().as_slice(), transaction.as_slice()].concat())
    }
}

#[derive(Debug, Clone, Copy, PartialEq, Eq, Hash, Ord, PartialOrd)]
pub enum PParamKind {
    SystemStart = 0,
    EpochLength = 1,
    SlotLength = 2,
    MinFeeA = 3,
    MinFeeB = 4,
    MaxBlockBodySize = 5,
    MaxTransactionSize = 6,
    MaxBlockHeaderSize = 7,
    KeyDeposit = 8,
    PoolDeposit = 9,
    DesiredNumberOfStakePools = 10,
    ProtocolVersion = 11,
    MinUtxoValue = 12,
    MinPoolCost = 13,
    ExpansionRate = 14,
    TreasuryGrowthRate = 15,
    MaximumEpoch = 16,
    PoolPledgeInfluence = 17,
    DecentralizationConstant = 18,
    ExtraEntropy = 19,
    AdaPerUtxoByte = 20,
    CostModelsForScriptLanguages = 21,
    ExecutionCosts = 22,
    MaxTxExUnits = 23,
    MaxBlockExUnits = 24,
    MaxValueSize = 25,
    CollateralPercentage = 26,
    MaxCollateralInputs = 27,
    PoolVotingThresholds = 28,
    DrepVotingThresholds = 29,
    MinCommitteeSize = 30,
    CommitteeTermLimit = 31,
    GovernanceActionValidityPeriod = 32,
    GovernanceActionDeposit = 33,
    DrepDeposit = 34,
    DrepInactivityPeriod = 35,
    MinFeeRefScriptCostPerByte = 36,
}

impl PParamKind {
    pub fn default_value(self) -> PParamValue {
        match self {
            Self::SystemStart => PParamValue::SystemStart(0),
            Self::EpochLength => PParamValue::EpochLength(0),
            Self::SlotLength => PParamValue::SlotLength(0),
            Self::MinFeeA => PParamValue::MinFeeA(0),
            Self::MinFeeB => PParamValue::MinFeeB(0),
            Self::MaxBlockBodySize => PParamValue::MaxBlockBodySize(0),
            Self::MaxTransactionSize => PParamValue::MaxTransactionSize(0),
            Self::MaxBlockHeaderSize => PParamValue::MaxBlockHeaderSize(0),
            Self::KeyDeposit => PParamValue::KeyDeposit(0),
            Self::PoolDeposit => PParamValue::PoolDeposit(0),
            Self::DesiredNumberOfStakePools => PParamValue::DesiredNumberOfStakePools(0),
            Self::ProtocolVersion => PParamValue::ProtocolVersion(ProtocolVersion::default()),
            Self::MinUtxoValue => PParamValue::MinUtxoValue(0),
            Self::MinPoolCost => PParamValue::MinPoolCost(0),
            Self::ExpansionRate => PParamValue::ExpansionRate(default_rational_number()),
            Self::TreasuryGrowthRate => PParamValue::TreasuryGrowthRate(default_rational_number()),
            Self::MaximumEpoch => PParamValue::MaximumEpoch(0),
            Self::PoolPledgeInfluence => {
                PParamValue::PoolPledgeInfluence(default_rational_number())
            }
            Self::DecentralizationConstant => {
                PParamValue::DecentralizationConstant(default_rational_number())
            }
            Self::ExtraEntropy => PParamValue::ExtraEntropy(default_nonce()),
            Self::AdaPerUtxoByte => PParamValue::AdaPerUtxoByte(0),
            Self::CostModelsForScriptLanguages => {
                PParamValue::CostModelsForScriptLanguages(default_cost_models())
            }
            Self::ExecutionCosts => PParamValue::ExecutionCosts(default_ex_unit_prices()),
            Self::MaxTxExUnits => PParamValue::MaxTxExUnits(default_ex_units()),
            Self::MaxBlockExUnits => PParamValue::MaxBlockExUnits(default_ex_units()),
            Self::MaxValueSize => PParamValue::MaxValueSize(0),
            Self::CollateralPercentage => PParamValue::CollateralPercentage(0),
            Self::MaxCollateralInputs => PParamValue::MaxCollateralInputs(0),
            Self::PoolVotingThresholds => {
                PParamValue::PoolVotingThresholds(default_pool_voting_thresholds())
            }
            Self::DrepVotingThresholds => {
                PParamValue::DrepVotingThresholds(default_drep_voting_thresholds())
            }
            Self::MinCommitteeSize => PParamValue::MinCommitteeSize(0),
            Self::CommitteeTermLimit => PParamValue::CommitteeTermLimit(0),
            Self::GovernanceActionValidityPeriod => PParamValue::GovernanceActionValidityPeriod(0),
            Self::GovernanceActionDeposit => PParamValue::GovernanceActionDeposit(0),
            Self::DrepDeposit => PParamValue::DrepDeposit(0),
            Self::DrepInactivityPeriod => PParamValue::DrepInactivityPeriod(0),
            Self::MinFeeRefScriptCostPerByte => {
                PParamValue::MinFeeRefScriptCostPerByte(default_rational_number())
            }
        }
    }
}

#[derive(Debug, Encode, Decode, Clone, Serialize, Deserialize, PartialEq, Eq)]
#[cbor(flat)]
pub enum PParamValue {
    #[n(0)]
    SystemStart(#[n(0)] u64),

    #[n(1)]
    EpochLength(#[n(0)] u64),

    #[n(2)]
    SlotLength(#[n(0)] u64),

    #[n(3)]
    MinFeeA(#[n(0)] u64),

    #[n(4)]
    MinFeeB(#[n(0)] u64),

    #[n(5)]
    MaxBlockBodySize(#[n(0)] u64),

    #[n(6)]
    MaxTransactionSize(#[n(0)] u64),

    #[n(7)]
    MaxBlockHeaderSize(#[n(0)] u64),

    #[n(8)]
    KeyDeposit(#[n(0)] Coin),

    #[n(9)]
    PoolDeposit(#[n(0)] Coin),

    #[n(10)]
    DesiredNumberOfStakePools(#[n(0)] u32),

    #[n(11)]
    ProtocolVersion(#[n(0)] ProtocolVersion),

    #[n(12)]
    MinUtxoValue(#[n(0)] Coin),

    #[n(13)]
    MinPoolCost(#[n(0)] Coin),

    #[n(14)]
    ExpansionRate(#[n(0)] UnitInterval),

    #[n(15)]
    TreasuryGrowthRate(#[n(0)] UnitInterval),

    #[n(16)]
    MaximumEpoch(#[n(0)] Epoch),

    #[n(17)]
    PoolPledgeInfluence(#[n(0)] RationalNumber),

    #[n(18)]
    DecentralizationConstant(#[n(0)] UnitInterval),

    #[n(19)]
    ExtraEntropy(#[n(0)] Nonce),

    #[n(20)]
    AdaPerUtxoByte(#[n(0)] Coin),

    #[n(21)]
    CostModelsForScriptLanguages(#[n(0)] CostModels),

    #[n(22)]
    ExecutionCosts(#[n(0)] ExUnitPrices),

    #[n(23)]
    MaxTxExUnits(#[n(0)] ExUnits),

    #[n(24)]
    MaxBlockExUnits(#[n(0)] ExUnits),

    #[n(25)]
    MaxValueSize(#[n(0)] u32),

    #[n(26)]
    CollateralPercentage(#[n(0)] u32),

    #[n(27)]
    MaxCollateralInputs(#[n(0)] u32),

    #[n(28)]
    PoolVotingThresholds(#[n(0)] PoolVotingThresholds),

    #[n(29)]
    DrepVotingThresholds(#[n(0)] DRepVotingThresholds),

    #[n(30)]
    MinCommitteeSize(#[n(0)] u64),

    #[n(31)]
    CommitteeTermLimit(#[n(0)] Epoch),

    #[n(32)]
    GovernanceActionValidityPeriod(#[n(0)] Epoch),

    #[n(33)]
    GovernanceActionDeposit(#[n(0)] Coin),

    #[n(34)]
    DrepDeposit(#[n(0)] Coin),

    #[n(35)]
    DrepInactivityPeriod(#[n(0)] Epoch),

    #[n(36)]
    MinFeeRefScriptCostPerByte(#[n(0)] UnitInterval),
}

impl PParamValue {
    pub fn kind(&self) -> PParamKind {
        match self {
            Self::SystemStart(_) => PParamKind::SystemStart,
            Self::EpochLength(_) => PParamKind::EpochLength,
            Self::SlotLength(_) => PParamKind::SlotLength,
            Self::MinFeeA(_) => PParamKind::MinFeeA,
            Self::MinFeeB(_) => PParamKind::MinFeeB,
            Self::MaxBlockBodySize(_) => PParamKind::MaxBlockBodySize,
            Self::MaxTransactionSize(_) => PParamKind::MaxTransactionSize,
            Self::MaxBlockHeaderSize(_) => PParamKind::MaxBlockHeaderSize,
            Self::KeyDeposit(_) => PParamKind::KeyDeposit,
            Self::PoolDeposit(_) => PParamKind::PoolDeposit,
            Self::DesiredNumberOfStakePools(_) => PParamKind::DesiredNumberOfStakePools,
            Self::ProtocolVersion(_) => PParamKind::ProtocolVersion,
            Self::MinUtxoValue(_) => PParamKind::MinUtxoValue,
            Self::MinPoolCost(_) => PParamKind::MinPoolCost,
            Self::ExpansionRate(_) => PParamKind::ExpansionRate,
            Self::TreasuryGrowthRate(_) => PParamKind::TreasuryGrowthRate,
            Self::MaximumEpoch(_) => PParamKind::MaximumEpoch,
            Self::PoolPledgeInfluence(_) => PParamKind::PoolPledgeInfluence,
            Self::DecentralizationConstant(_) => PParamKind::DecentralizationConstant,
            Self::ExtraEntropy(_) => PParamKind::ExtraEntropy,
            Self::AdaPerUtxoByte(_) => PParamKind::AdaPerUtxoByte,
            Self::CostModelsForScriptLanguages(_) => PParamKind::CostModelsForScriptLanguages,
            Self::ExecutionCosts(_) => PParamKind::ExecutionCosts,
            Self::MaxTxExUnits(_) => PParamKind::MaxTxExUnits,
            Self::MaxBlockExUnits(_) => PParamKind::MaxBlockExUnits,
            Self::MaxValueSize(_) => PParamKind::MaxValueSize,
            Self::CollateralPercentage(_) => PParamKind::CollateralPercentage,
            Self::MaxCollateralInputs(_) => PParamKind::MaxCollateralInputs,
            Self::PoolVotingThresholds(_) => PParamKind::PoolVotingThresholds,
            Self::DrepVotingThresholds(_) => PParamKind::DrepVotingThresholds,
            Self::MinCommitteeSize(_) => PParamKind::MinCommitteeSize,
            Self::CommitteeTermLimit(_) => PParamKind::CommitteeTermLimit,
            Self::GovernanceActionValidityPeriod(_) => PParamKind::GovernanceActionValidityPeriod,
            Self::GovernanceActionDeposit(_) => PParamKind::GovernanceActionDeposit,
            Self::DrepDeposit(_) => PParamKind::DrepDeposit,
            Self::DrepInactivityPeriod(_) => PParamKind::DrepInactivityPeriod,
            Self::MinFeeRefScriptCostPerByte(_) => PParamKind::MinFeeRefScriptCostPerByte,
        }
    }
}

#[derive(Debug, Encode, Decode, Clone, Default)]

pub struct PParamsSet {
    #[n(0)]
    values: Vec<PParamValue>,

    #[n(1)]
    version: u16,
}

macro_rules! pgetter {
    ($kind:ident, $ty:ty) => {
        paste::paste! {
            pub fn [<$kind:snake>](&self) -> Option<$ty> {
                let value = self.get(PParamKind::$kind)?;

                let PParamValue::$kind(x) = value else {
                    panic!("pparam $kind doesn't match value");
                };

                Some(x.clone())
            }


            pub fn [<$kind:snake _or_default>](&self) -> $ty {
                let value = self.get_or_default(PParamKind::$kind);

                let PParamValue::$kind(x) = value else {
                    panic!("pparam $kind doesn't match value");
                };

                x
            }
        }
    };
}

macro_rules! ensure_pparam {
    ($kind:ident, $ty:ty) => {
        paste::paste! {
            pub fn [<ensure_ $kind:snake>](&self) -> Result<$ty, ChainError> {
                self.$kind().ok_or(ChainError::PParamsNotFound(stringify!($kind).to_string()))
            }
        }
    };
}

impl PParamsSet {
    pub fn new(version: u16) -> Self {
        Self {
            values: Vec::new(),
            version,
        }
    }

    /// Clone values while incrementing the original version number.
    ///
    /// This is used during forks to setup a starting set of values for the next
    /// version. It usually follows with several `with` calls to set the values
    /// for the new version.
    pub fn bump_clone(&self) -> Self {
        Self {
            values: self.values.clone(),
            version: self.version + 1,
        }
    }

    /// The original version of the pparams set
    ///
    /// Since the protocol version param might be updated throughout an epoch to
    /// flag a fork, we need this value to understand the version that defines
    /// the format used to construct the params originally.
    pub fn version(&self) -> u16 {
        self.version
    }

    pub fn get(&self, kind: PParamKind) -> Option<&PParamValue> {
        self.values.iter().find(|value| value.kind() == kind)
    }

    pub fn get_mut(&mut self, kind: PParamKind) -> Option<&mut PParamValue> {
        self.values.iter_mut().find(|value| value.kind() == kind)
    }

    pub fn set(&mut self, value: PParamValue) {
        let existing = self.get_mut(value.kind());

        if let Some(existing) = existing {
            *existing = value;
        } else {
            self.values.push(value);
        }
    }

    pub fn with(mut self, value: PParamValue) -> Self {
        self.set(value);

        self
    }

    pub fn get_or_default(&self, kind: PParamKind) -> PParamValue {
        self.get(kind)
            .cloned()
            .unwrap_or_else(|| PParamKind::default_value(kind))
    }

    pub fn protocol_major(&self) -> Option<u16> {
        self.protocol_version().map(|(major, _)| major as u16)
    }

    pub fn k(&self) -> Option<u32> {
        self.desired_number_of_stake_pools()
    }

    pub fn a0(&self) -> Option<RationalNumber> {
        self.pool_pledge_influence()
    }

    pub fn tau(&self) -> Option<RationalNumber> {
        self.treasury_growth_rate()
    }

    pub fn rho(&self) -> Option<RationalNumber> {
        self.expansion_rate()
    }

    ensure_pparam!(rho, RationalNumber);
    ensure_pparam!(tau, RationalNumber);
    ensure_pparam!(k, u32);
    ensure_pparam!(a0, RationalNumber);
    ensure_pparam!(drep_inactivity_period, u64);

    ensure_pparam!(protocol_version, ProtocolVersion);

    pgetter!(SystemStart, u64);
    pgetter!(EpochLength, u64);
    pgetter!(SlotLength, u64);
    pgetter!(MinFeeA, u64);
    pgetter!(MinFeeB, u64);
    pgetter!(MaxBlockBodySize, u64);
    pgetter!(MaxTransactionSize, u64);
    pgetter!(MaxBlockHeaderSize, u64);
    pgetter!(KeyDeposit, u64);
    pgetter!(PoolDeposit, u64);
    pgetter!(DesiredNumberOfStakePools, u32);
    pgetter!(ProtocolVersion, ProtocolVersion);
    pgetter!(MinUtxoValue, u64);
    pgetter!(MinPoolCost, u64);
    pgetter!(ExpansionRate, RationalNumber);
    pgetter!(TreasuryGrowthRate, RationalNumber);
    pgetter!(MaximumEpoch, u64);
    pgetter!(PoolPledgeInfluence, RationalNumber);
    pgetter!(DecentralizationConstant, RationalNumber);
    pgetter!(ExtraEntropy, Nonce);
    pgetter!(AdaPerUtxoByte, u64);
    pgetter!(CostModelsForScriptLanguages, CostModels);
    pgetter!(ExecutionCosts, ExUnitPrices);
    pgetter!(MaxTxExUnits, ExUnits);
    pgetter!(MaxBlockExUnits, ExUnits);
    pgetter!(MaxValueSize, u32);
    pgetter!(CollateralPercentage, u32);
    pgetter!(MaxCollateralInputs, u32);
    pgetter!(PoolVotingThresholds, PoolVotingThresholds);
    pgetter!(DrepVotingThresholds, DRepVotingThresholds);
    pgetter!(MinCommitteeSize, u64);
    pgetter!(CommitteeTermLimit, u64);
    pgetter!(GovernanceActionValidityPeriod, u64);
    pgetter!(GovernanceActionDeposit, u64);
    pgetter!(DrepDeposit, u64);
    pgetter!(DrepInactivityPeriod, u64);
    pgetter!(MinFeeRefScriptCostPerByte, RationalNumber);
}

#[derive(Debug, Encode, Decode, Clone, Serialize, Deserialize)]
pub struct Nonces {
    #[n(0)]
    pub active: Hash<32>,

    #[n(1)]
    pub evolving: Hash<32>,

    #[n(2)]
    pub candidate: Hash<32>,

    #[n(3)]
    pub tail: Option<Hash<32>>,
}

impl Nonces {
    pub fn bootstrap(shelley_hash: Hash<32>) -> Self {
        Self {
            active: shelley_hash,
            evolving: shelley_hash,
            candidate: shelley_hash,
            tail: None,
        }
    }

    pub fn roll(
        &self,
        update_candidate: bool,
        nonce_vrf_output: &[u8],
        tail: Option<Hash<32>>,
    ) -> Nonces {
        let evolving = generate_rolling_nonce(self.evolving, nonce_vrf_output);

        Self {
            active: self.active,
            evolving,
            candidate: if update_candidate {
                evolving
            } else {
                self.candidate
            },
            tail,
        }
    }

    /// Compute active nonce for next epoch.
    pub fn sweep(&self, previous_tail: Option<Hash<32>>, extra_entropy: Option<&[u8]>) -> Self {
        Self {
            active: match previous_tail {
                Some(tail) => generate_epoch_nonce(self.candidate, tail, extra_entropy),
                None => self.candidate,
            },
            candidate: self.evolving,
            evolving: self.evolving,
            tail: self.tail,
        }
    }
}

#[derive(Debug, Encode, Decode, Clone, Default)]
pub struct EpochState {
    #[n(0)]
    pub number: u32,

    /// The static value representing what should be considered the active stake
    /// for this epoch (computed from -2 epochs ago).
    #[n(1)]
    pub active_stake: u64,

    #[n(2)]
    pub deposits: u64,

    #[n(3)]
    pub reserves: u64,

    #[n(4)]
    pub treasury: u64,

    #[n(5)]
    pub utxos: u64,

    #[n(6)]
    pub gathered_fees: u64,

    #[n(7)]
    pub gathered_deposits: u64,

    #[n(8)]
    pub decayed_deposits: u64,

    #[n(9)]
    pub rewards_to_distribute: Option<u64>,

    #[n(10)]
    pub rewards_to_treasury: Option<u64>,

    #[n(11)]
    pub pparams: PParamsSet,

    #[n(12)]
    pub largest_stable_slot: BlockSlot,

    #[n(13)]
    pub nonces: Option<Nonces>,
}

impl EpochState {
    pub fn rewards(&self) -> Option<u64> {
        let to_distribute = self.rewards_to_distribute?;
        let to_treasury = self.rewards_to_treasury?;
        Some(to_distribute + to_treasury)
    }
}

entity_boilerplate!(EpochState, "epochs");

pub const EPOCH_KEY_GO: &[u8] = b"2";
pub const EPOCH_KEY_SET: &[u8] = b"1";
pub const EPOCH_KEY_MARK: &[u8] = b"0";

pub fn drep_to_entity_key(value: DRep) -> EntityKey {
    let bytes = match value {
        DRep::Key(key) => [vec![pallas_extras::DREP_KEY_PREFIX], key.to_vec()].concat(),
        DRep::Script(key) => [vec![pallas_extras::DREP_SCRIPT_PREFIX], key.to_vec()].concat(),
        // Invented keys for convenience
        DRep::Abstain => vec![0],
        DRep::NoConfidence => vec![1],
    };

    EntityKey::from(bytes)
}

#[derive(Debug, Encode, Decode, Clone, Default)]
pub struct DRepState {
    // TODO: field is deprecated, remove it in the next breaking change
    #[n(0)]
    pub __drep_id: Vec<u8>,

    #[n(1)]
    pub initial_slot: Option<u64>,

    #[n(2)]
    pub voting_power: u64,

    #[n(3)]
    pub last_active_slot: Option<u64>,

    #[n(4)]
    pub retired: bool,

    #[n(5)]
    pub expired: bool,
}

impl DRepState {
    pub fn new() -> Self {
        Self {
            __drep_id: vec![],
            initial_slot: None,
            voting_power: 0,
            last_active_slot: None,
            retired: false,
            expired: false,
        }
    }
}

entity_boilerplate!(DRepState, "dreps");

#[derive(Debug, Clone, Copy)]
pub struct EraProtocol(u16);

impl PartialEq<u16> for EraProtocol {
    fn eq(&self, other: &u16) -> bool {
        self.0 == *other
    }
}

impl PartialOrd<u16> for EraProtocol {
    fn partial_cmp(&self, other: &u16) -> Option<Ordering> {
        self.0.partial_cmp(other)
    }
}

impl From<u16> for EraProtocol {
    fn from(value: u16) -> Self {
        Self(value)
    }
}

impl From<EraProtocol> for u16 {
    fn from(value: EraProtocol) -> Self {
        value.0
    }
}

impl From<EraProtocol> for EntityKey {
    fn from(value: EraProtocol) -> Self {
        EntityKey::from(&value.0.to_be_bytes())
    }
}

impl From<EntityKey> for EraProtocol {
    fn from(value: EntityKey) -> Self {
        let bytes: [u8; 2] = value.as_ref()[..2].try_into().unwrap();
        Self(u16::from_be_bytes(bytes))
    }
}

#[derive(Debug, Encode, Decode, Clone, Serialize, Deserialize)]
pub struct EraBoundary {
    #[n(0)]
    pub epoch: u64,

    #[n(1)]
    pub slot: u64,

    #[n(2)]
    pub timestamp: u64,
}

#[derive(Debug, Encode, Decode, Clone)]
pub struct EraSummary {
    #[n(0)]
    pub start: EraBoundary,

    #[n(1)]
    pub end: Option<EraBoundary>,

    #[n(2)]
    pub epoch_length: u64,

    #[n(3)]
    pub slot_length: u64,
}

entity_boilerplate!(EraSummary, "eras");

#[derive(Debug, Clone)]
pub enum CardanoEntity {
    EraSummary(EraSummary),
    AccountState(AccountState),
    AssetState(AssetState),
    PoolState(PoolState),
    EpochState(EpochState),
    DRepState(DRepState),
    Proposal(Proposal),
}

macro_rules! variant_boilerplate {
    ($variant:ident) => {
        impl From<CardanoEntity> for Option<$variant> {
            fn from(value: CardanoEntity) -> Self {
                match value {
                    CardanoEntity::$variant(x) => Some(x),
                    _ => None,
                }
            }
        }

        impl From<$variant> for CardanoEntity {
            fn from(value: $variant) -> Self {
                CardanoEntity::$variant(value)
            }
        }
    };
}

variant_boilerplate!(EraSummary);
variant_boilerplate!(AccountState);
variant_boilerplate!(AssetState);
variant_boilerplate!(PoolState);
variant_boilerplate!(EpochState);
variant_boilerplate!(DRepState);
variant_boilerplate!(Proposal);

impl dolos_core::Entity for CardanoEntity {
    fn decode_entity(ns: Namespace, value: &EntityValue) -> Result<Self, ChainError> {
        match ns {
            EraSummary::NS => EraSummary::decode_entity(ns, value).map(Into::into),
            AccountState::NS => AccountState::decode_entity(ns, value).map(Into::into),
            AssetState::NS => AssetState::decode_entity(ns, value).map(Into::into),
            PoolState::NS => PoolState::decode_entity(ns, value).map(Into::into),
            EpochState::NS => EpochState::decode_entity(ns, value).map(Into::into),
            DRepState::NS => DRepState::decode_entity(ns, value).map(Into::into),
<<<<<<< HEAD
            Proposal::NS => Proposal::decode_entity(ns, value).map(Into::into),
            _ => Err(StateError::InvalidNamespace(ns)),
=======
            _ => Err(ChainError::InvalidNamespace(ns)),
>>>>>>> 5e40a868
        }
    }

    fn encode_entity(value: &Self) -> (Namespace, EntityValue) {
        match value {
            Self::EraSummary(x) => {
                let (ns, enc) = EraSummary::encode_entity(x);
                (ns, enc)
            }
            Self::AccountState(x) => {
                let (ns, enc) = AccountState::encode_entity(x);
                (ns, enc)
            }
            Self::AssetState(x) => {
                let (ns, enc) = AssetState::encode_entity(x);
                (ns, enc)
            }
            Self::PoolState(x) => {
                let (ns, enc) = PoolState::encode_entity(x);
                (ns, enc)
            }
            Self::EpochState(x) => {
                let (ns, enc) = EpochState::encode_entity(x);
                (ns, enc)
            }
            Self::DRepState(x) => {
                let (ns, enc) = DRepState::encode_entity(x);
                (ns, enc)
            }
            Self::Proposal(x) => {
                let (ns, enc) = Proposal::encode_entity(x);
                (ns, enc)
            }
        }
    }
}

pub fn build_schema() -> StateSchema {
    let mut schema = StateSchema::default();
    schema.insert(EraSummary::NS, NamespaceType::KeyValue);
    schema.insert(AccountState::NS, NamespaceType::KeyValue);
    schema.insert(AssetState::NS, NamespaceType::KeyValue);
    schema.insert(PoolState::NS, NamespaceType::KeyValue);
    schema.insert(EpochState::NS, NamespaceType::KeyValue);
    schema.insert(DRepState::NS, NamespaceType::KeyValue);
<<<<<<< HEAD
    schema.insert(Proposal::NS, NamespaceType::KeyValue);
=======
    schema.insert(RewardLog::NS, NamespaceType::KeyValue);
    schema.insert(StakeLog::NS, NamespaceType::KeyValue);
>>>>>>> 5e40a868
    schema
}

#[derive(Debug, Clone, Serialize, Deserialize)]
pub enum CardanoDelta {
    ControlledAmountInc(ControlledAmountInc),
    ControlledAmountDec(ControlledAmountDec),
    StakeRegistration(StakeRegistration),
    StakeDelegation(StakeDelegation),
    StakeDeregistration(StakeDeregistration),
    PoolRegistration(PoolRegistration),
    PoolDeRegistration(PoolDeRegistration),
    PoolAccountDetected(PoolAccountDetected),
    MintedBlocksInc(MintedBlocksInc),
    MintStatsUpdate(MintStatsUpdate),
    EpochStatsUpdate(EpochStatsUpdate),
    DRepRegistration(DRepRegistration),
    DRepUnRegistration(DRepUnRegistration),
    DRepActivity(DRepActivity),
    DRepExpiration(DRepExpiration),
    WithdrawalInc(WithdrawalInc),
    VoteDelegation(VoteDelegation),
    PParamsUpdate(PParamsUpdate),
    NoncesUpdate(NoncesUpdate),
<<<<<<< HEAD
    NewProposal(NewProposal),
=======
    PoolDelegatorDrop(PoolDelegatorDrop),
    DRepDelegatorDrop(DRepDelegatorDrop),
    PoolRetirement(PoolRetirement),
    AssignPoolRewards(AssignPoolRewards),
    AssignDelegatorRewards(AssignDelegatorRewards),
    //AssignEpochRewards(AssignEpochRewards),
    PoolTransition(PoolTransition),
    AccountTransition(AccountTransition),
>>>>>>> 5e40a868
}

impl CardanoDelta {
    pub fn downcast_apply<T, D>(delta: &mut D, entity: &mut Option<CardanoEntity>)
    where
        Option<T>: From<CardanoEntity>,
        D: dolos_core::EntityDelta<Entity = T>,
        T: Into<CardanoEntity>,
    {
        let mut sub_entity = entity.take().and_then(|x| x.into());
        delta.apply(&mut sub_entity);
        *entity = sub_entity.map(|x| x.into());
    }

    pub fn downcast_undo<T, D>(delta: &D, entity: &mut Option<CardanoEntity>)
    where
        Option<T>: From<CardanoEntity>,
        D: dolos_core::EntityDelta<Entity = T>,
        T: Into<CardanoEntity>,
    {
        let mut sub_entity = entity.take().and_then(|x| x.into());
        delta.undo(&mut sub_entity);
        *entity = sub_entity.map(|x| x.into());
    }
}

macro_rules! delta_from {
    ($type:ident) => {
        impl From<$type> for CardanoDelta {
            fn from(value: $type) -> Self {
                Self::$type(value)
            }
        }
    };
}

delta_from!(ControlledAmountInc);
delta_from!(ControlledAmountDec);
delta_from!(StakeRegistration);
delta_from!(StakeDelegation);
delta_from!(StakeDeregistration);
delta_from!(PoolRegistration);
delta_from!(PoolDeRegistration);
delta_from!(PoolAccountDetected);
delta_from!(MintedBlocksInc);
delta_from!(MintStatsUpdate);
delta_from!(EpochStatsUpdate);
delta_from!(DRepRegistration);
delta_from!(DRepUnRegistration);
delta_from!(DRepActivity);
delta_from!(DRepExpiration);
delta_from!(WithdrawalInc);
delta_from!(VoteDelegation);
delta_from!(PParamsUpdate);
delta_from!(NoncesUpdate);
<<<<<<< HEAD
delta_from!(NewProposal);
=======
delta_from!(PoolDelegatorDrop);
delta_from!(DRepDelegatorDrop);
delta_from!(PoolRetirement);
delta_from!(AssignPoolRewards);
delta_from!(AssignDelegatorRewards);
//delta_from!(AssignEpochRewards);
delta_from!(PoolTransition);
delta_from!(AccountTransition);
>>>>>>> 5e40a868

impl dolos_core::EntityDelta for CardanoDelta {
    type Entity = super::model::CardanoEntity;

    fn key(&self) -> NsKey {
        match self {
            Self::ControlledAmountInc(x) => x.key(),
            Self::ControlledAmountDec(x) => x.key(),
            Self::StakeRegistration(x) => x.key(),
            Self::StakeDelegation(x) => x.key(),
            Self::StakeDeregistration(x) => x.key(),
            Self::PoolRegistration(x) => x.key(),
            Self::PoolDeRegistration(x) => x.key(),
            Self::PoolRetirement(x) => x.key(),
            Self::PoolAccountDetected(x) => x.key(),
            Self::MintedBlocksInc(x) => x.key(),
            Self::MintStatsUpdate(x) => x.key(),
            Self::EpochStatsUpdate(x) => x.key(),
            Self::DRepRegistration(x) => x.key(),
            Self::DRepActivity(x) => x.key(),
            Self::DRepUnRegistration(x) => x.key(),
            Self::DRepExpiration(x) => x.key(),
            Self::WithdrawalInc(x) => x.key(),
            Self::VoteDelegation(x) => x.key(),
            Self::PParamsUpdate(x) => x.key(),
            Self::NoncesUpdate(x) => x.key(),
<<<<<<< HEAD
            Self::NewProposal(x) => x.key(),
=======
            Self::PoolDelegatorDrop(x) => x.key(),
            Self::DRepDelegatorDrop(x) => x.key(),
            Self::AssignPoolRewards(x) => x.key(),
            Self::AssignDelegatorRewards(x) => x.key(),
            //Self::AssignEpochRewards(x) => x.key(),
            Self::PoolTransition(x) => x.key(),
            Self::AccountTransition(x) => x.key(),
>>>>>>> 5e40a868
        }
    }

    fn apply(&mut self, entity: &mut Option<Self::Entity>) {
        match self {
            Self::ControlledAmountInc(x) => Self::downcast_apply(x, entity),
            Self::ControlledAmountDec(x) => Self::downcast_apply(x, entity),
            Self::StakeRegistration(x) => Self::downcast_apply(x, entity),
            Self::StakeDelegation(x) => Self::downcast_apply(x, entity),
            Self::StakeDeregistration(x) => Self::downcast_apply(x, entity),
            Self::PoolRegistration(x) => Self::downcast_apply(x, entity),
            Self::PoolDeRegistration(x) => Self::downcast_apply(x, entity),
            Self::PoolRetirement(x) => Self::downcast_apply(x, entity),
            Self::PoolAccountDetected(x) => Self::downcast_apply(x, entity),
            Self::MintedBlocksInc(x) => Self::downcast_apply(x, entity),
            Self::MintStatsUpdate(x) => Self::downcast_apply(x, entity),
            Self::EpochStatsUpdate(x) => Self::downcast_apply(x, entity),
            Self::DRepRegistration(x) => Self::downcast_apply(x, entity),
            Self::DRepUnRegistration(x) => Self::downcast_apply(x, entity),
            Self::DRepActivity(x) => Self::downcast_apply(x, entity),
            Self::DRepExpiration(x) => Self::downcast_apply(x, entity),
            Self::WithdrawalInc(x) => Self::downcast_apply(x, entity),
            Self::VoteDelegation(x) => Self::downcast_apply(x, entity),
            Self::PParamsUpdate(x) => Self::downcast_apply(x, entity),
            Self::NoncesUpdate(x) => Self::downcast_apply(x, entity),
<<<<<<< HEAD
            Self::NewProposal(x) => Self::downcast_apply(x, entity),
=======
            Self::PoolDelegatorDrop(x) => Self::downcast_apply(x, entity),
            Self::DRepDelegatorDrop(x) => Self::downcast_apply(x, entity),
            Self::AssignPoolRewards(x) => Self::downcast_apply(x, entity),
            Self::AssignDelegatorRewards(x) => Self::downcast_apply(x, entity),
            //Self::AssignEpochRewards(x) => Self::downcast_apply(x, entity),
            Self::PoolTransition(x) => Self::downcast_apply(x, entity),
            Self::AccountTransition(x) => Self::downcast_apply(x, entity),
>>>>>>> 5e40a868
        }
    }

    fn undo(&self, entity: &mut Option<Self::Entity>) {
        match self {
            Self::ControlledAmountInc(x) => Self::downcast_undo(x, entity),
            Self::ControlledAmountDec(x) => Self::downcast_undo(x, entity),
            Self::StakeRegistration(x) => Self::downcast_undo(x, entity),
            Self::StakeDelegation(x) => Self::downcast_undo(x, entity),
            Self::StakeDeregistration(x) => Self::downcast_undo(x, entity),
            Self::PoolRegistration(x) => Self::downcast_undo(x, entity),
            Self::PoolDeRegistration(x) => Self::downcast_undo(x, entity),
            Self::PoolRetirement(x) => Self::downcast_undo(x, entity),
            Self::PoolAccountDetected(x) => Self::downcast_undo(x, entity),
            Self::MintedBlocksInc(x) => Self::downcast_undo(x, entity),
            Self::MintStatsUpdate(x) => Self::downcast_undo(x, entity),
            Self::EpochStatsUpdate(x) => Self::downcast_undo(x, entity),
            Self::DRepRegistration(x) => Self::downcast_undo(x, entity),
            Self::DRepUnRegistration(x) => Self::downcast_undo(x, entity),
            Self::DRepActivity(x) => Self::downcast_undo(x, entity),
            Self::DRepExpiration(x) => Self::downcast_undo(x, entity),
            Self::WithdrawalInc(x) => Self::downcast_undo(x, entity),
            Self::VoteDelegation(x) => Self::downcast_undo(x, entity),
            Self::PParamsUpdate(x) => Self::downcast_undo(x, entity),
            Self::NoncesUpdate(x) => Self::downcast_undo(x, entity),
<<<<<<< HEAD
            Self::NewProposal(x) => Self::downcast_undo(x, entity),
=======
            Self::PoolDelegatorDrop(x) => Self::downcast_undo(x, entity),
            Self::DRepDelegatorDrop(x) => Self::downcast_undo(x, entity),
            Self::AssignPoolRewards(x) => Self::downcast_undo(x, entity),
            Self::AssignDelegatorRewards(x) => Self::downcast_undo(x, entity),
            //Self::AssignEpochRewards(x) => Self::downcast_undo(x, entity),
            Self::PoolTransition(x) => Self::downcast_undo(x, entity),
            Self::AccountTransition(x) => Self::downcast_undo(x, entity),
>>>>>>> 5e40a868
        }
    }
}<|MERGE_RESOLUTION|>--- conflicted
+++ resolved
@@ -30,17 +30,13 @@
         assets::MintStatsUpdate,
         dreps::{DRepActivity, DRepRegistration, DRepUnRegistration},
         epochs::{EpochStatsUpdate, NoncesUpdate, PParamsUpdate},
-<<<<<<< HEAD
-        pools::{MintedBlocksInc, PoolRegistration, PoolRetirement},
+        pools::{MintedBlocksInc, PoolAccountDetected, PoolDeRegistration, PoolRegistration},
         proposals::NewProposal,
-=======
-        pools::{MintedBlocksInc, PoolAccountDetected, PoolDeRegistration, PoolRegistration},
     },
     sweep::{
         retires::{DRepDelegatorDrop, DRepExpiration, PoolDelegatorDrop, PoolRetirement},
         rewards::{AssignDelegatorRewards, AssignPoolRewards},
         transition::{AccountTransition, PoolTransition},
->>>>>>> 5e40a868
     },
 };
 
@@ -1036,12 +1032,8 @@
             PoolState::NS => PoolState::decode_entity(ns, value).map(Into::into),
             EpochState::NS => EpochState::decode_entity(ns, value).map(Into::into),
             DRepState::NS => DRepState::decode_entity(ns, value).map(Into::into),
-<<<<<<< HEAD
             Proposal::NS => Proposal::decode_entity(ns, value).map(Into::into),
-            _ => Err(StateError::InvalidNamespace(ns)),
-=======
             _ => Err(ChainError::InvalidNamespace(ns)),
->>>>>>> 5e40a868
         }
     }
 
@@ -1087,12 +1079,9 @@
     schema.insert(PoolState::NS, NamespaceType::KeyValue);
     schema.insert(EpochState::NS, NamespaceType::KeyValue);
     schema.insert(DRepState::NS, NamespaceType::KeyValue);
-<<<<<<< HEAD
     schema.insert(Proposal::NS, NamespaceType::KeyValue);
-=======
     schema.insert(RewardLog::NS, NamespaceType::KeyValue);
     schema.insert(StakeLog::NS, NamespaceType::KeyValue);
->>>>>>> 5e40a868
     schema
 }
 
@@ -1117,9 +1106,7 @@
     VoteDelegation(VoteDelegation),
     PParamsUpdate(PParamsUpdate),
     NoncesUpdate(NoncesUpdate),
-<<<<<<< HEAD
     NewProposal(NewProposal),
-=======
     PoolDelegatorDrop(PoolDelegatorDrop),
     DRepDelegatorDrop(DRepDelegatorDrop),
     PoolRetirement(PoolRetirement),
@@ -1128,7 +1115,6 @@
     //AssignEpochRewards(AssignEpochRewards),
     PoolTransition(PoolTransition),
     AccountTransition(AccountTransition),
->>>>>>> 5e40a868
 }
 
 impl CardanoDelta {
@@ -1184,9 +1170,7 @@
 delta_from!(VoteDelegation);
 delta_from!(PParamsUpdate);
 delta_from!(NoncesUpdate);
-<<<<<<< HEAD
 delta_from!(NewProposal);
-=======
 delta_from!(PoolDelegatorDrop);
 delta_from!(DRepDelegatorDrop);
 delta_from!(PoolRetirement);
@@ -1195,7 +1179,6 @@
 //delta_from!(AssignEpochRewards);
 delta_from!(PoolTransition);
 delta_from!(AccountTransition);
->>>>>>> 5e40a868
 
 impl dolos_core::EntityDelta for CardanoDelta {
     type Entity = super::model::CardanoEntity;
@@ -1222,9 +1205,7 @@
             Self::VoteDelegation(x) => x.key(),
             Self::PParamsUpdate(x) => x.key(),
             Self::NoncesUpdate(x) => x.key(),
-<<<<<<< HEAD
             Self::NewProposal(x) => x.key(),
-=======
             Self::PoolDelegatorDrop(x) => x.key(),
             Self::DRepDelegatorDrop(x) => x.key(),
             Self::AssignPoolRewards(x) => x.key(),
@@ -1232,7 +1213,6 @@
             //Self::AssignEpochRewards(x) => x.key(),
             Self::PoolTransition(x) => x.key(),
             Self::AccountTransition(x) => x.key(),
->>>>>>> 5e40a868
         }
     }
 
@@ -1258,9 +1238,7 @@
             Self::VoteDelegation(x) => Self::downcast_apply(x, entity),
             Self::PParamsUpdate(x) => Self::downcast_apply(x, entity),
             Self::NoncesUpdate(x) => Self::downcast_apply(x, entity),
-<<<<<<< HEAD
             Self::NewProposal(x) => Self::downcast_apply(x, entity),
-=======
             Self::PoolDelegatorDrop(x) => Self::downcast_apply(x, entity),
             Self::DRepDelegatorDrop(x) => Self::downcast_apply(x, entity),
             Self::AssignPoolRewards(x) => Self::downcast_apply(x, entity),
@@ -1268,7 +1246,6 @@
             //Self::AssignEpochRewards(x) => Self::downcast_apply(x, entity),
             Self::PoolTransition(x) => Self::downcast_apply(x, entity),
             Self::AccountTransition(x) => Self::downcast_apply(x, entity),
->>>>>>> 5e40a868
         }
     }
 
@@ -1294,9 +1271,7 @@
             Self::VoteDelegation(x) => Self::downcast_undo(x, entity),
             Self::PParamsUpdate(x) => Self::downcast_undo(x, entity),
             Self::NoncesUpdate(x) => Self::downcast_undo(x, entity),
-<<<<<<< HEAD
             Self::NewProposal(x) => Self::downcast_undo(x, entity),
-=======
             Self::PoolDelegatorDrop(x) => Self::downcast_undo(x, entity),
             Self::DRepDelegatorDrop(x) => Self::downcast_undo(x, entity),
             Self::AssignPoolRewards(x) => Self::downcast_undo(x, entity),
@@ -1304,7 +1279,6 @@
             //Self::AssignEpochRewards(x) => Self::downcast_undo(x, entity),
             Self::PoolTransition(x) => Self::downcast_undo(x, entity),
             Self::AccountTransition(x) => Self::downcast_undo(x, entity),
->>>>>>> 5e40a868
         }
     }
 }