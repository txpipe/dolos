--- conflicted
+++ resolved
@@ -718,13 +718,9 @@
     ensure_pparam!(k, u32);
     ensure_pparam!(a0, RationalNumber);
     ensure_pparam!(drep_inactivity_period, u64);
-<<<<<<< HEAD
     ensure_pparam!(key_deposit, u64);
     ensure_pparam!(pool_deposit, u64);
-=======
     ensure_pparam!(governance_action_validity_period, u64);
-
->>>>>>> e0054ac2
     ensure_pparam!(protocol_version, ProtocolVersion);
 
     pgetter!(SystemStart, u64);
