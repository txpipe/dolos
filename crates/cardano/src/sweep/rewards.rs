--- conflicted
+++ resolved
@@ -188,14 +188,6 @@
         Ok(())
     }
 
-<<<<<<< HEAD
-fn hack_should_skip_pool(id: &PoolId) -> bool {
-    // skip these pools that for some weird reason don't show rewards on the
-    // explorer.
-    let skip_pools = ["38f4a58aaf3fec84f3410520c70ad75321fb651ada7ca026373ce486",
-        "40d806d73c8d2a0c8d9b1e95ccb9f380e40cb4d4b23ff6e403ae1456",
-        "d5cfc42cf67f6b637688d19fa50a4342658f63370b9e2c9e3eaf4dfe"];
-=======
     fn visit_spendable_pool(
         &mut self,
         ctx: &BoundaryWork,
@@ -208,7 +200,6 @@
         let delegator_rewards = total_pool_reward.saturating_sub(operator_share);
 
         let delegators = ctx.active_snapshot.accounts_by_pool.iter_delegators(id);
->>>>>>> 6dbfeda1
 
         for (delegator, delegator_stake) in delegators {
             self.visit_pool_delegator(
