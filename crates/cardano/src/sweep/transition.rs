--- conflicted
+++ resolved
@@ -1,5 +1,4 @@
-<<<<<<< HEAD
-use dolos_core::{ChainError, NsKey};
+use dolos_core::{ChainError, EntityKey, NsKey};
 use pallas::ledger::primitives::{
     conway::{DRep, GovAction},
     ExUnitPrices, RationalNumber,
@@ -8,16 +7,8 @@
 
 use crate::{
     sweep::{hacks, AccountId, BoundaryWork, PoolId, ProposalId},
-    AccountState, CardanoDelta, FixedNamespace as _, PParamValue, PoolState, Proposal,
-=======
-use dolos_core::{ChainError, EntityKey, NsKey};
-use pallas::ledger::primitives::conway::DRep;
-use serde::{Deserialize, Serialize};
-
-use crate::{
-    sweep::{AccountId, BoundaryWork, PoolId},
-    AccountState, CardanoDelta, CardanoEntity, FixedNamespace as _, PoolState, StakeLog,
->>>>>>> b4505626
+    AccountState, CardanoDelta, CardanoEntity, FixedNamespace as _, PParamValue, PoolState,
+    Proposal, StakeLog,
 };
 
 fn should_enact_proposal(ctx: &mut BoundaryWork, proposal: &Proposal) -> bool {
