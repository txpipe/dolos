use dolos_core::{BlockSlot, ChainError, NsKey};
use pallas::ledger::primitives::conway::DRep;
use serde::{Deserialize, Serialize};
use tracing::{debug, warn};

use crate::{
    sweep::{AccountId, BoundaryWork, DRepId, PoolId, ProposalId},
    AccountState, CardanoDelta, DRepState, EpochValue, FixedNamespace as _, PoolHash, PoolState,
    Proposal,
};

#[derive(Debug, Clone, Serialize, Deserialize)]
pub struct PoolRetirement {
    pool: PoolId,
}

impl dolos_core::EntityDelta for PoolRetirement {
    type Entity = PoolState;

    fn key(&self) -> NsKey {
        NsKey::from((PoolState::NS, self.pool.clone()))
    }

    fn apply(&mut self, entity: &mut Option<PoolState>) {
        let Some(entity) = entity else {
            warn!("missing pool");
            return;
        };

        debug!(pool=%self.pool, "retiring pool");

        entity.is_retired = true;
    }

    fn undo(&self, entity: &mut Option<PoolState>) {
        let Some(entity) = entity else {
            warn!("missing pool");
            return;
        };

        debug!(pool=%self.pool, "restoring retired pool");

        entity.is_retired = false;
    }
}

#[derive(Debug, Clone, Serialize, Deserialize)]
pub struct ProposalExpiration {
    proposal: ProposalId,
    epoch: u64,
}

impl dolos_core::EntityDelta for ProposalExpiration {
    type Entity = Proposal;

    fn key(&self) -> NsKey {
        NsKey::from((Proposal::NS, self.proposal.clone()))
    }

    fn apply(&mut self, entity: &mut Option<Proposal>) {
        let Some(entity) = entity else {
            warn!("missing proposal");
            return;
        };

        debug!(proposal=%self.proposal, "expiring proposal");

        entity.dropped_epoch = Some(self.epoch - 1);
        entity.expired_epoch = Some(self.epoch);
    }

    fn undo(&self, entity: &mut Option<Proposal>) {
        let Some(entity) = entity else {
            warn!("missing pool");
            return;
        };

        debug!(proposal=%self.proposal, "restoring expired proposal");

        entity.dropped_epoch = None;
        entity.expired_epoch = None;
    }
}

#[derive(Debug, Clone, Serialize, Deserialize)]
pub struct PoolDelegatorDrop {
    delegator: AccountId,

    // undo
    prev_pool: Option<EpochValue<Option<PoolHash>>>,
}

impl PoolDelegatorDrop {
    pub fn new(delegator: AccountId) -> Self {
        Self {
            delegator,
            prev_pool: None,
        }
    }
}

impl dolos_core::EntityDelta for PoolDelegatorDrop {
    type Entity = AccountState;

    fn key(&self) -> NsKey {
        NsKey::from((AccountState::NS, self.delegator.clone()))
    }

    fn apply(&mut self, entity: &mut Option<AccountState>) {
        let Some(entity) = entity else {
            warn!("missing delegator");
            return;
        };

        debug!(delegator=%self.delegator, "dropping pool delegator");

        // save undo info
        self.prev_pool = Some(entity.pool.clone());

        // apply changes
        entity.pool.update_unchecked(None);
    }

    fn undo(&self, entity: &mut Option<AccountState>) {
        let Some(entity) = entity else {
            warn!("missing delegator");
            return;
        };

        debug!(delegator=%self.delegator, "restoring pool delegator");

        entity.pool = self.prev_pool.clone().expect("called with undo data");
    }
}

#[derive(Debug, Clone, Serialize, Deserialize)]
pub struct DRepExpiration {
    drep_id: DRepId,
}

impl dolos_core::EntityDelta for DRepExpiration {
    type Entity = DRepState;

    fn key(&self) -> NsKey {
        NsKey::from((DRepState::NS, self.drep_id.clone()))
    }

    fn apply(&mut self, entity: &mut Option<Self::Entity>) {
        let Some(entity) = entity else {
            warn!("missing drep");
            return;
        };

        debug!(drep=%self.drep_id, "expiring drep");

        entity.expired = true;
    }

    fn undo(&self, entity: &mut Option<Self::Entity>) {
        let Some(entity) = entity else {
            warn!("missing drep");
            return;
        };

        debug!(drep=%self.drep_id, "restoring expired drep");

        entity.expired = false;
    }
}

#[derive(Debug, Clone, Serialize, Deserialize)]
pub struct DRepDelegatorDrop {
    delegator: AccountId,
    unregistered_at: BlockSlot,

    // undo
    prev_drep: Option<EpochValue<Option<DRep>>>,
}

impl DRepDelegatorDrop {
    pub fn new(delegator: AccountId, unregistered_at: BlockSlot) -> Self {
        Self {
            unregistered_at,
            delegator,
            prev_drep: None,
        }
    }
}

impl dolos_core::EntityDelta for DRepDelegatorDrop {
    type Entity = AccountState;

    fn key(&self) -> NsKey {
        NsKey::from((AccountState::NS, self.delegator.clone()))
    }

    fn apply(&mut self, entity: &mut Option<AccountState>) {
        let Some(entity) = entity else {
            warn!("missing delegator");
            return;
        };

        if let Some(delegated_at) = entity.vote_delegated_at  {
            if delegated_at <= self.unregistered_at {
                debug!(delegator=%self.delegator, "dropping drep delegator");

                // save undo info
                self.prev_drep = Some(entity.drep.clone());

                // apply changes
                entity.drep.update_unchecked(None);
            }
        }
    }

    fn undo(&self, entity: &mut Option<AccountState>) {
        let Some(entity) = entity else {
            warn!("missing delegator");
            return;
        };

        debug!(delegator=%self.delegator, "restoring drep delegator");

        entity.drep = self.prev_drep.clone().expect("called with undo data");
    }
}

fn should_retire_pool(ctx: &mut BoundaryWork, pool: &PoolState) -> bool {
    if pool.is_retired {
        return false;
    }

    let Some(retiring_epoch) = pool.retiring_epoch else {
        return false;
    };

    retiring_epoch <= ctx.starting_epoch_no()
}

fn should_expire_drep(ctx: &mut BoundaryWork, drep: &DRepState) -> Result<bool, ChainError> {
    if drep.expired {
        return Ok(false);
    }

    let last_activity_slot = drep
        .last_active_slot
        .unwrap_or(drep.initial_slot.unwrap_or_default());

    let (last_activity_epoch, _) = ctx.active_era.slot_epoch(last_activity_slot);

<<<<<<< HEAD
    let expiring_epoch = last_activity_epoch + ctx.valid_drep_inactivity_period()?;
=======
    let expiring_epoch =
        last_activity_epoch as u64 + ctx.ending_pparams().ensure_drep_inactivity_period()?;
>>>>>>> 6dbfeda1

    Ok(expiring_epoch <= ctx.starting_epoch_no())
}

fn should_expire_proposal(ctx: &mut BoundaryWork, proposal: &Proposal) -> Result<bool, ChainError> {
    // Skip proposals already in a terminal state
    if proposal.expired_epoch.is_some() || proposal.enacted_epoch.is_some() {
        return Ok(false);
    }

    let (epoch, _) = ctx.active_era.slot_epoch(proposal.slot);
<<<<<<< HEAD
    let expiring_epoch = epoch + ctx.valid_governance_action_validity_period()?;
=======
    let expiring_epoch = epoch as u64
        + ctx
            .ending_pparams()
            .ensure_governance_action_validity_period()?;
>>>>>>> 6dbfeda1

    Ok(expiring_epoch <= ctx.starting_epoch_no())
}

#[derive(Default)]
pub struct BoundaryVisitor {
    deltas: Vec<CardanoDelta>,
}

impl super::BoundaryVisitor for BoundaryVisitor {
    fn visit_pool(
        &mut self,
        ctx: &mut BoundaryWork,
        id: &PoolId,
        pool: &PoolState,
    ) -> Result<(), ChainError> {
        if !should_retire_pool(ctx, pool) {
            return Ok(());
        }

        self.deltas.push(PoolRetirement { pool: id.clone() }.into());

        let delegators = ctx.ending_snapshot.accounts_by_pool.iter_delegators(id);

        for (delegator, _) in delegators {
            self.deltas
                .push(PoolDelegatorDrop::new(delegator.clone()).into());
        }

        Ok(())
    }

    fn visit_drep(
        &mut self,
        ctx: &mut BoundaryWork,
        id: &DRepId,
        drep: &DRepState,
    ) -> Result<(), ChainError> {
        if should_expire_drep(ctx, drep)? {
            self.deltas.push(
                DRepExpiration {
                    drep_id: id.clone(),
                }
                .into(),
            );
        }

        if let Some(unregistered_at) = drep.unregistered_at {
            for (delegator, _) in ctx.ending_snapshot.accounts_by_drep.iter_delegators(id) {
                self.deltas
                    .push(DRepDelegatorDrop::new(delegator.clone(), unregistered_at).into());
            }

        }

        Ok(())
    }

    fn visit_proposal(
        &mut self,
        ctx: &mut BoundaryWork,
        id: &ProposalId,
        proposal: &Proposal,
    ) -> Result<(), ChainError> {
        if !should_expire_proposal(ctx, proposal)? {
            return Ok(());
        }

        self.deltas.push(
            ProposalExpiration {
                proposal: id.clone(),
                epoch: ctx.starting_epoch_no(),
            }
            .into(),
        );

        Ok(())
    }

    fn flush(&mut self, ctx: &mut BoundaryWork) -> Result<(), ChainError> {
        for delta in self.deltas.drain(..) {
            ctx.add_delta(delta);
        }

        Ok(())
    }
}<|MERGE_RESOLUTION|>--- conflicted
+++ resolved
@@ -200,7 +200,7 @@
             return;
         };
 
-        if let Some(delegated_at) = entity.vote_delegated_at  {
+        if let Some(delegated_at) = entity.vote_delegated_at {
             if delegated_at <= self.unregistered_at {
                 debug!(delegator=%self.delegator, "dropping drep delegator");
 
@@ -248,12 +248,8 @@
 
     let (last_activity_epoch, _) = ctx.active_era.slot_epoch(last_activity_slot);
 
-<<<<<<< HEAD
-    let expiring_epoch = last_activity_epoch + ctx.valid_drep_inactivity_period()?;
-=======
     let expiring_epoch =
-        last_activity_epoch as u64 + ctx.ending_pparams().ensure_drep_inactivity_period()?;
->>>>>>> 6dbfeda1
+        last_activity_epoch + ctx.ending_pparams().ensure_drep_inactivity_period()?;
 
     Ok(expiring_epoch <= ctx.starting_epoch_no())
 }
@@ -265,14 +261,10 @@
     }
 
     let (epoch, _) = ctx.active_era.slot_epoch(proposal.slot);
-<<<<<<< HEAD
-    let expiring_epoch = epoch + ctx.valid_governance_action_validity_period()?;
-=======
-    let expiring_epoch = epoch as u64
+    let expiring_epoch = epoch
         + ctx
             .ending_pparams()
             .ensure_governance_action_validity_period()?;
->>>>>>> 6dbfeda1
 
     Ok(expiring_epoch <= ctx.starting_epoch_no())
 }
@@ -325,7 +317,6 @@
                 self.deltas
                     .push(DRepDelegatorDrop::new(delegator.clone(), unregistered_at).into());
             }
-
         }
 
         Ok(())
