--- conflicted
+++ resolved
@@ -4,27 +4,20 @@
 use pallas::crypto::hash::Hash;
 use tracing::{info, instrument};
 
-<<<<<<< HEAD
-use crate::{Config, DRepState, EpochState, EraProtocol, EraSummary, PParamsSet, Proposal};
-=======
 use crate::{
     AccountState, CardanoDelta, CardanoLogic, Config, DRepState, EpochState, EraProtocol,
     EraSummary, PParamsSet, PoolState,
 };
->>>>>>> 5e40a868
 
 pub mod commit;
 pub mod compute;
 pub mod loading;
-
-<<<<<<< HEAD
-mod hacks;
-=======
 // visitors
 pub mod retires;
 pub mod rewards;
 pub mod transition;
->>>>>>> 5e40a868
+
+mod hacks;
 
 pub use compute::compute_genesis_pots;
 
@@ -142,12 +135,6 @@
     pub waiting_state: Option<EpochState>,
     pub ending_state: EpochState,
     pub ending_snapshot: Snapshot,
-<<<<<<< HEAD
-    pub pools: HashMap<PoolId, PoolData>,
-    pub dreps: HashMap<DRepId, DRepState>,
-    pub proposals: HashMap<String, Proposal>,
-=======
->>>>>>> 5e40a868
     pub shelley_hash: Hash<32>,
 
     // deprecated in favor of deltas
