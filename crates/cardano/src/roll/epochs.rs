--- conflicted
+++ resolved
@@ -328,19 +328,6 @@
         }
 
         if let Some(cm) = update.babbage_first_proposed_cost_models_for_script_languages() {
-<<<<<<< HEAD
-            deltas.add_for_entity(PParamsUpdate {
-                to_update: PParamValue::CostModelsForScriptLanguages(
-                    pallas::ledger::primitives::conway::CostModels {
-                        plutus_v1: cm.plutus_v1.clone(),
-                        plutus_v2: cm.plutus_v2.clone(),
-                        plutus_v3: None,
-                        unknown: BTreeMap::default(),
-                    },
-                ),
-                prev_value: None,
-            });
-=======
             if let Some(v1) = cm.plutus_v1 {
                 deltas.add_for_entity(PParamsUpdate {
                     to_update: PParamValue::CostModelsPlutusV1(v1),
@@ -380,7 +367,6 @@
                     prev_value: None,
                 });
             }
->>>>>>> 919696c2
         }
 
         Ok(())
