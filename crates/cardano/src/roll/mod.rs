--- conflicted
+++ resolved
@@ -15,11 +15,9 @@
     },
 };
 
-<<<<<<< HEAD
-use crate::{owned::OwnedMultiEraOutput, CardanoLogic, PParamsSet};
-=======
-use crate::{owned::OwnedMultiEraOutput, roll::proposals::ProposalVisitor, CardanoLogic};
->>>>>>> e0054ac2
+use crate::{
+    owned::OwnedMultiEraOutput, roll::proposals::ProposalVisitor, CardanoLogic, PParamsSet,
+};
 
 use super::TrackConfig;
 
