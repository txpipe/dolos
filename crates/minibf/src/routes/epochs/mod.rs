--- conflicted
+++ resolved
@@ -6,7 +6,7 @@
 use blockfrost_openapi::models::epoch_param_content::EpochParamContent;
 
 use dolos_cardano::{EpochState, FixedNamespace, EPOCH_KEY_SET};
-use dolos_core::{ArchiveStore, Domain, LogKey, StateStore, TemporalKey};
+use dolos_core::{Domain, StateStore};
 
 use crate::{error::Error, mapping::IntoModel as _, Facade};
 
@@ -45,7 +45,6 @@
 
 pub async fn by_number_parameters<D: Domain>(
     State(domain): State<Facade<D>>,
-<<<<<<< HEAD
     Path(epoch): Path<u32>,
 ) -> Result<Json<EpochParamContent>, StatusCode> {
     let chain = domain.get_chain_summary()?;
@@ -53,37 +52,12 @@
     let epoch = domain
         .get_epoch_log(epoch, &chain)?
         .ok_or(StatusCode::NOT_FOUND)?;
-=======
-    Path(epoch): Path<u64>,
-) -> Result<Json<EpochParamContent>, Error> {
-    let summary = domain.get_chain_summary()?;
-    let nonce = domain
-        .archive()
-        .read_log_typed::<EpochState>(
-            EpochState::NS,
-            &LogKey::from(TemporalKey::from(summary.epoch_start(epoch))),
-        )
-        .map_err(|_| StatusCode::INTERNAL_SERVER_ERROR)?
-        .ok_or(StatusCode::NOT_FOUND)?
-        .nonces
-        .map(|x| x.active.to_string());
-    // Due to how we log epochs, we actually need the previous pparams.
-    let params = domain
-        .archive()
-        .read_log_typed::<EpochState>(
-            EpochState::NS,
-            &LogKey::from(TemporalKey::from(summary.epoch_start(epoch - 1))),
-        )
-        .map_err(|_| StatusCode::INTERNAL_SERVER_ERROR)?
-        .ok_or(StatusCode::NOT_FOUND)?
-        .pparams;
->>>>>>> e0054ac2
 
     let model = mapping::ParametersModelBuilder {
         epoch: epoch.number,
         params: epoch.pparams,
         genesis: domain.genesis(),
-        nonce,
+        nonce: epoch.nonces.map(|x| x.active.to_string()),
     };
 
     Ok(model.into_response()?)
