--- conflicted
+++ resolved
@@ -1,20 +1,4 @@
-<<<<<<< HEAD
-use axum::{Json, http::StatusCode};
-use blockfrost_openapi::models::{
-    address_utxo_content_inner::AddressUtxoContentInner, tx_content::TxContent,
-    tx_content_cbor::TxContentCbor, tx_content_metadata_cbor_inner::TxContentMetadataCborInner,
-    tx_content_metadata_inner::TxContentMetadataInner,
-    tx_content_metadata_inner_json_metadata::TxContentMetadataInnerJsonMetadata,
-    tx_content_output_amount_inner::TxContentOutputAmountInner,
-    tx_content_redeemers_inner::Purpose, tx_content_redeemers_inner::TxContentRedeemersInner,
-    tx_content_utxo::TxContentUtxo, tx_content_utxo_inputs_inner::TxContentUtxoInputsInner,
-    tx_content_utxo_outputs_inner::TxContentUtxoOutputsInner,
-};
-use dolos_cardano::pparams::ChainSummary;
-use dolos_core::{EraCbor, TxHash, TxOrder, TxoIdx};
-=======
 use axum::{http::StatusCode, Json};
->>>>>>> c9e27189
 use itertools::Itertools;
 use pallas::{
     codec::{minicbor, utils::Bytes},
@@ -27,13 +11,8 @@
             StakeCredential,
         },
         traverse::{
-<<<<<<< HEAD
-            ComputeHash, MultiEraBlock, MultiEraInput, MultiEraOutput, MultiEraRedeemer,
-            MultiEraTx, MultiEraValue, OriginalHash,
-=======
             ComputeHash, MultiEraBlock, MultiEraCert, MultiEraHeader, MultiEraInput,
-            MultiEraOutput, MultiEraTx, MultiEraValue, OriginalHash,
->>>>>>> c9e27189
+            MultiEraOutput, MultiEraRedeemer, MultiEraTx, MultiEraValue, OriginalHash,
         },
     },
 };
@@ -852,7 +831,6 @@
     }
 }
 
-<<<<<<< HEAD
 impl IntoModel<TxContentRedeemersInner> for MultiEraRedeemer<'_> {
     type SortKey = ();
 
@@ -875,7 +853,29 @@
             script_hash: todo!(),
             datum_hash: todo!(),
             fee: todo!(),
-=======
+        };
+
+        Ok(out)
+    }
+}
+
+impl IntoModel<Vec<TxContentRedeemersInner>> for TxModelBuilder<'_> {
+    type SortKey = ();
+
+    fn into_model(self) -> Result<Vec<TxContentRedeemersInner>, StatusCode> {
+        let tx = self.tx()?;
+        let redeemers = tx.redeemers();
+
+        let items = redeemers
+            .into_iter()
+            .map(|redeemer| redeemer.into_model())
+            .try_collect()
+            .map_err(|_: StatusCode| StatusCode::INTERNAL_SERVER_ERROR)?;
+
+        Ok(items)
+    }
+}
+
 impl IntoModel<Vec<TxContentWithdrawalsInner>> for TxModelBuilder<'_> {
     type SortKey = ();
 
@@ -1104,30 +1104,12 @@
                 dns_srv: None,
                 port: Default::default(),
             },
->>>>>>> c9e27189
         };
 
         Ok(out)
     }
 }
 
-<<<<<<< HEAD
-impl IntoModel<Vec<TxContentRedeemersInner>> for TxModelBuilder<'_> {
-    type SortKey = ();
-
-    fn into_model(self) -> Result<Vec<TxContentRedeemersInner>, StatusCode> {
-        let tx = self.tx()?;
-        let redeemers = tx.redeemers();
-
-        let items = redeemers
-            .into_iter()
-            .map(|redeemer| redeemer.into_model())
-            .try_collect()
-            .map_err(|_: StatusCode| StatusCode::INTERNAL_SERVER_ERROR)?;
-
-        Ok(items)
-    }
-=======
 struct PoolUpdateModelBuilder {
     operator: Hash<28>,
     vrf_keyhash: Hash<32>,
@@ -1621,5 +1603,4 @@
 
         Ok(txs)
     }
->>>>>>> c9e27189
 }