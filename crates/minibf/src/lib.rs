use axum::{
    extract::Request,
    http::StatusCode,
    routing::{get, post},
    Router, ServiceExt,
};
use dolos_cardano::pparams::ChainSummary;
use itertools::Itertools;
use pallas::{
    crypto::hash::Hash,
    ledger::{addresses::Network, traverse::MultiEraUpdate},
};
use serde::{Deserialize, Serialize};
use std::{collections::HashMap, net::SocketAddr, ops::Deref};
use tower::Layer;
use tower_http::{cors::CorsLayer, normalize_path::NormalizePathLayer, trace};
use tracing::Level;

use dolos_core::{
    ArchiveStore as _, CancelToken, Domain, EraCbor, ServeError, StateStore as _, TxOrder,
};

pub(crate) mod mapping;
mod pagination;
mod routes;

#[derive(Deserialize, Serialize, Clone)]
pub struct Config {
    pub listen_address: SocketAddr,
    pub permissive_cors: Option<bool>,
}

#[derive(Clone)]
pub struct Facade<D: Domain> {
    pub inner: D,
}

impl<D: Domain> Deref for Facade<D> {
    type Target = D;

    fn deref(&self) -> &Self::Target {
        &self.inner
    }
}

pub type TxMap = HashMap<Hash<32>, Option<EraCbor>>;
pub type BlockWithTx = (Vec<u8>, TxOrder);
pub type BlockWithTxMap = HashMap<Hash<32>, BlockWithTx>;

impl<D: Domain> Facade<D> {
    pub fn get_network_id(&self) -> Result<Network, StatusCode> {
        match self.genesis().shelley.network_id.as_ref() {
            Some(x) if x == "Mainnet" => Ok(Network::Mainnet),
            Some(x) if x == "Testnet" => Ok(Network::Testnet),
            _ => Err(StatusCode::INTERNAL_SERVER_ERROR),
        }
    }

    pub fn get_chain_summary(&self) -> Result<ChainSummary, StatusCode> {
        let tip = self
            .state()
            .cursor()
            .map_err(|_| StatusCode::INTERNAL_SERVER_ERROR)?;

        let slot = tip.map(|t| t.slot()).unwrap_or_default();

        let updates = self
            .state()
            .get_pparams(slot)
            .map_err(|_| StatusCode::INTERNAL_SERVER_ERROR)?
            .into_iter()
            .map(|eracbor| {
                MultiEraUpdate::try_from(eracbor).map_err(|_| StatusCode::INTERNAL_SERVER_ERROR)
            })
            .collect::<Result<Vec<MultiEraUpdate>, StatusCode>>()?;

        let summary = dolos_cardano::pparams::fold_with_hacks(self.genesis(), &updates, slot);

        Ok(summary)
    }

    pub fn get_tx(&self, hash: Hash<32>) -> Result<Option<EraCbor>, StatusCode> {
        let tx = self
            .archive()
            .get_tx(hash.as_slice())
            .map_err(|_| StatusCode::INTERNAL_SERVER_ERROR)?;

        Ok(tx)
    }

    pub fn get_tx_batch(
        &self,
        hashes: impl IntoIterator<Item = Hash<32>>,
    ) -> Result<TxMap, StatusCode> {
        let txs = hashes
            .into_iter()
            .map(|h| self.get_tx(h).map(|tx| (h, tx)))
            .try_collect()?;

        Ok(txs)
    }

    pub fn get_block_with_tx_batch(
        &self,
        hashes: impl IntoIterator<Item = Hash<32>>,
    ) -> Result<BlockWithTxMap, StatusCode> {
        let blocks = hashes
            .into_iter()
            .map(|h| {
                self.archive()
                    .get_block_with_tx(h.as_slice())
                    .map(|x| (h, x))
            })
            .filter_map_ok(|(k, v)| v.map(|x| (k, x)))
            .try_collect()
            .map_err(|_| StatusCode::INTERNAL_SERVER_ERROR)?;

        Ok(blocks)
    }
}

pub struct Driver;

impl<D: Domain, C: CancelToken> dolos_core::Driver<D, C> for Driver {
    type Config = Config;

    async fn run(cfg: Self::Config, domain: D, cancel: C) -> Result<(), ServeError> {
        let app = Router::new()
            .route("/genesis", get(routes::genesis::naked::<D>))
            .route("/network", get(routes::network::naked::<D>))
            .route("/network/eras", get(routes::network::eras::<D>))
            .route(
                "/accounts/{stake_address}",
                get(routes::accounts::by_stake::<D>),
            )
            .route(
                "/accounts/{stake_address}/registrations",
                get(routes::accounts::by_stake_registrations::<D>),
            )
            .route(
                "/accounts/{stake_address}/delegations",
                get(routes::accounts::by_stake_delegations::<D>),
            )
            .route(
                "/accounts/{stake_address}/addresses",
                get(routes::accounts::by_stake_addresses::<D>),
            )
            .route(
                "/accounts/{stake_address}/utxos",
                get(routes::accounts::by_stake_utxos::<D>),
            )
            .route(
                "/addresses/{address}/utxos",
                get(routes::addresses::utxos::<D>),
            )
            .route(
                "/addresses/{address}/utxos/{asset}",
                get(routes::addresses::utxos_with_asset::<D>),
            )
            .route(
                "/addresses/{address}/transactions",
                get(routes::addresses::transactions::<D>),
            )
            .route("/blocks/latest", get(routes::blocks::latest::<D>))
            .route("/blocks/latest/txs", get(routes::blocks::latest_txs::<D>))
            .route(
                "/blocks/{hash_or_number}",
                get(routes::blocks::by_hash_or_number::<D>),
            )
            .route(
                "/blocks/{hash_or_number}/next",
                get(routes::blocks::by_hash_or_number_next::<D>),
            )
            .route(
                "/blocks/{hash_or_number}/previous",
                get(routes::blocks::by_hash_or_number_previous::<D>),
            )
            .route(
                "/blocks/{hash_or_number}/txs",
                get(routes::blocks::by_hash_or_number_txs::<D>),
            )
            .route(
                "/blocks/slot/{slot_number}",
                get(routes::blocks::by_slot::<D>),
            )
            .route(
                "/epochs/{epoch}/parameters",
                get(routes::epochs::by_number_parameters::<D>),
            )
            .route(
                "/epochs/latest/parameters",
                get(routes::epochs::latest_parameters::<D>),
            )
            .route("/tx/submit", post(routes::tx::submit::route::<D>))
            .route("/txs/{tx_hash}", get(routes::txs::by_hash::<D>))
            .route("/txs/{tx_hash}/cbor", get(routes::txs::by_hash_cbor::<D>))
            .route("/txs/{tx_hash}/utxos", get(routes::txs::by_hash_utxos::<D>))
            .route(
                "/txs/{tx_hash}/metadata",
                get(routes::txs::by_hash_metadata::<D>),
            )
            .route(
                "/txs/{tx_hash}/metadata/cbor",
                get(routes::txs::by_hash_metadata_cbor::<D>),
            )
            .route(
<<<<<<< HEAD
                "/txs/{tx_hash}/redeemers",
                get(routes::txs::by_hash_redeemers::<D>),
            )
=======
                "/txs/{tx_hash}/withdrawals",
                get(routes::txs::by_hash_withdrawals::<D>),
            )
            .route(
                "/txs/{tx_hash}/delegations",
                get(routes::txs::by_hash_delegations::<D>),
            )
            .route("/txs/{tx_hash}/mirs", get(routes::txs::by_hash_mirs::<D>))
            .route(
                "/txs/{tx_hash}/pool_updates",
                get(routes::txs::by_hash_pool_updates::<D>),
            )
            .route(
                "/txs/{tx_hash}/pool_retires",
                get(routes::txs::by_hash_pool_retires::<D>),
            )
            .route(
                "/txs/{tx_hash}/stakes",
                get(routes::txs::by_hash_stakes::<D>),
            )
            .route("/assets/{subject}", get(routes::assets::by_subject::<D>))
            .route(
                "/metadata/txs/labels/{label}",
                get(routes::metadata::by_label_json::<D>),
            )
            .route(
                "/metadata/txs/labels/{label}/cbor",
                get(routes::metadata::by_label_cbor::<D>),
            )
            .route(
                "/pools/{id}/delegators",
                get(routes::pools::by_id_delegators::<D>),
            )
            .route("/pools/extended", get(routes::pools::all_extended::<D>))
>>>>>>> c9e27189
            .with_state(Facade::<D> { inner: domain })
            .layer(
                trace::TraceLayer::new_for_http()
                    .make_span_with(trace::DefaultMakeSpan::new().level(Level::INFO))
                    .on_response(trace::DefaultOnResponse::new().level(Level::INFO)),
            )
            .layer(if cfg.permissive_cors.unwrap_or_default() {
                CorsLayer::permissive()
            } else {
                CorsLayer::new()
            });
        let app = NormalizePathLayer::trim_trailing_slash().layer(app);

        let listener = tokio::net::TcpListener::bind(cfg.listen_address)
            .await
            .map_err(ServeError::BindError)?;

        axum::serve(listener, ServiceExt::<Request>::into_make_service(app))
            .with_graceful_shutdown(async move { cancel.cancelled().await })
            .await
            .map_err(ServeError::ShutdownError)?;

        Ok(())
    }
}<|MERGE_RESOLUTION|>--- conflicted
+++ resolved
@@ -204,11 +204,10 @@
                 get(routes::txs::by_hash_metadata_cbor::<D>),
             )
             .route(
-<<<<<<< HEAD
                 "/txs/{tx_hash}/redeemers",
                 get(routes::txs::by_hash_redeemers::<D>),
             )
-=======
+            .route(
                 "/txs/{tx_hash}/withdrawals",
                 get(routes::txs::by_hash_withdrawals::<D>),
             )
@@ -243,7 +242,6 @@
                 get(routes::pools::by_id_delegators::<D>),
             )
             .route("/pools/extended", get(routes::pools::all_extended::<D>))
->>>>>>> c9e27189
             .with_state(Facade::<D> { inner: domain })
             .layer(
                 trace::TraceLayer::new_for_http()
