[package]
name = "dolos-minibf"
version.workspace = true
edition.workspace = true

[dependencies]
tracing.workspace = true
serde.workspace = true
tokio.workspace = true
tokio-util.workspace = true
pallas.workspace = true
tower.workspace = true
tower-http.workspace = true
itertools.workspace = true

dolos-core = { path = "../core" }
dolos-cardano = { path = "../cardano" }

axum = { version = "0.8.4", features = ["macros"] }
hex = "0.4.3"
serde_json = "1.0.140"
bech32 = "0.11.0"
blockfrost-openapi = "0.1.75"
<<<<<<< HEAD
chrono.workspace = true
crc = "3.3.0"

[features]
phase2 = ["pallas/phase2"]
=======
chrono.workspace = true
>>>>>>> a6914ac7
<|MERGE_RESOLUTION|>--- conflicted
+++ resolved
@@ -21,12 +21,5 @@
 serde_json = "1.0.140"
 bech32 = "0.11.0"
 blockfrost-openapi = "0.1.75"
-<<<<<<< HEAD
 chrono.workspace = true
-crc = "3.3.0"
-
-[features]
-phase2 = ["pallas/phase2"]
-=======
-chrono.workspace = true
->>>>>>> a6914ac7
+crc = "3.3.0"