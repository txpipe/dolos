--- conflicted
+++ resolved
@@ -551,13 +551,4 @@
 
         Ok(out)
     }
-<<<<<<< HEAD
-=======
-
-    fn apply_utxoset(&self, deltas: &[dolos_core::UtxoSetDelta]) -> Result<(), StateError> {
-        Self::apply_utxoset(self, deltas)?;
-
-        Ok(())
-    }
->>>>>>> e62836d0
 }