use std::{collections::HashMap, marker::PhantomData, ops::Range};

use itertools::Itertools;
use serde::{Deserialize, Serialize};

use crate::{ChainPoint, Domain, TxoRef, UtxoMap, UtxoSet, UtxoSetDelta};

const KEY_SIZE: usize = 32;

pub type Namespace = &'static str;

#[derive(Debug, Clone, PartialEq, Eq, Hash, Ord, PartialOrd, Serialize, Deserialize)]
pub struct EntityKey([u8; KEY_SIZE]);

impl From<&[u8]> for EntityKey {
    fn from(value: &[u8]) -> Self {
        let mut key = [0u8; KEY_SIZE];
        let len = value.len().min(KEY_SIZE);
        key[..len].copy_from_slice(&value[..len]);
        EntityKey(key)
    }
}

impl<const N: usize> From<&[u8; N]> for EntityKey {
    fn from(value: &[u8; N]) -> Self {
        EntityKey::from(value.as_slice())
    }
}

impl From<Vec<u8>> for EntityKey {
    fn from(value: Vec<u8>) -> Self {
        value.as_slice().into()
    }
}

impl std::fmt::Display for EntityKey {
    fn fmt(&self, f: &mut std::fmt::Formatter<'_>) -> std::fmt::Result {
        write!(f, "{}", hex::encode(self.0))
    }
}

impl AsRef<[u8]> for EntityKey {
    fn as_ref(&self) -> &[u8] {
        &self.0
    }
}

impl<const HASH_SIZE: usize> From<EntityKey> for pallas::crypto::hash::Hash<HASH_SIZE> {
    fn from(value: EntityKey) -> Self {
        let mut array = [0u8; HASH_SIZE];
        let source = &value.0[..HASH_SIZE];
        array.copy_from_slice(source);
        pallas::crypto::hash::Hash::<HASH_SIZE>::new(array)
    }
}

/// A namespaced key
///
/// Represent a key to an entity by also specifying the namespace to which it
/// belongs.
#[derive(Debug, Clone, PartialEq, Eq, Hash, Ord, PartialOrd)]
pub struct NsKey(pub Namespace, pub EntityKey);

impl<T> From<(&'static str, T)> for NsKey
where
    T: Into<EntityKey>,
{
    fn from((ns, key): (&'static str, T)) -> Self {
        Self(ns, key.into())
    }
}

impl std::fmt::Display for NsKey {
    fn fmt(&self, f: &mut std::fmt::Formatter<'_>) -> std::fmt::Result {
        write!(f, "{}/{}", self.0, self.1)
    }
}

impl AsRef<EntityKey> for NsKey {
    fn as_ref(&self) -> &EntityKey {
        &self.1
    }
}

pub type EntityMap<E> = HashMap<NsKey, Option<E>>;

pub type EntityValue = Vec<u8>;

#[derive(Debug, Clone)]
pub enum NamespaceType {
    KeyValue,
    KeyMultiValue,
}

#[derive(Debug, Clone, Default)]
pub struct StateSchema(HashMap<Namespace, NamespaceType>);

impl std::ops::DerefMut for StateSchema {
    fn deref_mut(&mut self) -> &mut Self::Target {
        &mut self.0
    }
}

impl std::ops::Deref for StateSchema {
    type Target = HashMap<Namespace, NamespaceType>;

    fn deref(&self) -> &Self::Target {
        &self.0
    }
}

pub trait Entity: Sized + Send {
    const KEY_SIZE: usize = 32;

    fn decode_entity(ns: Namespace, value: &EntityValue) -> Result<Self, StateError>;
    fn encode_entity(value: &Self) -> (Namespace, EntityValue);
}

pub type KeyEntityPair<E> = (EntityKey, Option<E>);

pub trait EntityDelta: Clone {
    type Entity: Entity;

    fn key(&self) -> NsKey;

    /// Applies the change to the entity
    ///
    /// Implementing types will take an entity representing the latest known
    /// state and apply any changes declared by the delta.
    ///
    /// Returning `Some` instructs the machinery to upsert the entity in the
    /// database; returning `None` instructs the machinery to delete the record.
    ///
    /// Implementors must also use this call to store any required data from the
    /// entity for a potential `undo` call at a later time. Eg: if the apply
    /// erases a value, this method should store internally a copy of that value
    /// in case it needs to re-assign the field during an undo.
    fn apply(&mut self, entity: &mut Option<Self::Entity>);

    /// Undo the changes to the entity
    ///
    /// Implementing types will take the entity with changes already applied and
    /// undo those updates to reset the entity to the previous state.
    ///
    /// This method should assume that `apply` was already called at a prior
    /// point in time, allowing implementors to retain initial values as
    /// internal delta state (if required).
    fn undo(&self, entity: &mut Option<Self::Entity>);
}

#[derive(Debug, thiserror::Error)]
pub enum InvariantViolation {
    #[error("input not found: {0}")]
    InputNotFound(TxoRef),

    #[error("entity not found: {0}")]
    EntityNotFound(NsKey),
}

#[derive(Debug, thiserror::Error)]
pub enum StateError {
    #[error("internal store error: {0}")]
    InternalStoreError(String),

    #[error("invalid operation for table")]
    InvalidOpForTable,

    #[error("namespace {0} not found")]
    NamespaceNotFound(Namespace),

    #[error("encoding error: {0}")]
    EncodingError(String),

    #[error("invalid namespace: {0}")]
    InvalidNamespace(Namespace),

    #[error(transparent)]
    DecodingError(#[from] pallas::codec::minicbor::decode::Error),

    #[error(transparent)]
    TraverseError(#[from] pallas::ledger::traverse::Error),

    #[error(transparent)]
    InvariantViolation(#[from] InvariantViolation),
}

pub struct EntityIterTyped<S: StateStore, E: Entity> {
    inner: S::EntityIter,
    ns: Namespace,
    _marker: PhantomData<E>,
}

impl<S: StateStore, E: Entity> EntityIterTyped<S, E> {
    pub fn new(inner: S::EntityIter, ns: Namespace) -> Self {
        Self {
            inner,
            ns,
            _marker: PhantomData,
        }
    }
}

impl<S: StateStore, E: Entity> Iterator for EntityIterTyped<S, E> {
    type Item = Result<(EntityKey, E), StateError>;

    fn next(&mut self) -> Option<Self::Item> {
        let next = self.inner.next()?;

        let mapped =
            next.and_then(|(key, value)| E::decode_entity(self.ns, &value).map(|v| (key, v)));

        Some(mapped)
    }
}

// pub struct EntityValueIterTyped<S: State3Store> {
//     inner: S::EntityValueIter,
//     ns: Namespace,
//     _marker: PhantomData<S::Entity>,
// }

// impl<S: State3Store> EntityValueIterTyped<S> {
//     pub fn new(inner: S::EntityValueIter, ns: Namespace) -> Self {
//         Self {
//             inner,
//             ns,
//             _marker: PhantomData,
//         }
//     }
// }

// impl<S: State3Store> Iterator for EntityValueIterTyped<S> {
//     type Item = Result<S::Entity, StateError>;

//     fn next(&mut self) -> Option<Self::Item> {
//         let next = self.inner.next()?;

//         let mapped = next.and_then(|value| S::Entity::decode_entity(&self.ns,
// &value));

//         Some(mapped)
//     }
// }

pub fn full_range() -> Range<EntityKey> {
    let start = [0u8; KEY_SIZE];
    let end = [255u8; KEY_SIZE];
    Range {
        start: EntityKey(start),
        end: EntityKey(end),
    }
}

pub trait StateWriter: Sized + Send + Sync {
    fn set_cursor(&self, cursor: ChainPoint) -> Result<(), StateError>;

    fn write_entity(
        &self,
        ns: Namespace,
        key: &EntityKey,
        value: &EntityValue,
    ) -> Result<(), StateError>;

    fn delete_entity(&self, ns: Namespace, key: &EntityKey) -> Result<(), StateError>;

<<<<<<< HEAD
    fn apply_utxoset(&self, delta: &UtxoSetDelta) -> Result<(), StateError>;

    #[must_use]
=======
>>>>>>> e62836d0
    fn commit(self) -> Result<(), StateError>;

    fn write_entity_typed<E: Entity>(&self, key: &EntityKey, entity: &E) -> Result<(), StateError> {
        let (ns, raw) = E::encode_entity(entity);

        self.write_entity(ns, key, &raw)
    }

    fn save_entity(
        &self,
        ns: Namespace,
        key: &EntityKey,
        maybe_entity: Option<&EntityValue>,
    ) -> Result<(), StateError> {
        if let Some(entity) = maybe_entity {
            self.write_entity(ns, key, entity)
        } else {
            self.delete_entity(ns, key)
        }
    }
    fn save_entity_typed<E: Entity>(
        &self,
        ns: Namespace,
        key: &EntityKey,
        maybe_entity: Option<&E>,
    ) -> Result<(), StateError> {
        if let Some(entity) = maybe_entity {
            self.write_entity_typed(key, entity)
        } else {
            self.delete_entity(ns, key)
        }
    }
}

pub trait StateStore: Sized + Send + Sync + Clone {
    type EntityIter: Iterator<Item = Result<(EntityKey, EntityValue), StateError>>;
    type EntityValueIter: Iterator<Item = Result<EntityValue, StateError>>;
    type Writer: StateWriter;

    fn read_cursor(&self) -> Result<Option<ChainPoint>, StateError>;

    fn read_entities(
        &self,
        ns: Namespace,
        keys: &[&EntityKey],
    ) -> Result<Vec<Option<EntityValue>>, StateError>;

    fn start_writer(&self) -> Result<Self::Writer, StateError>;

    fn iter_entities(
        &self,
        ns: Namespace,
        range: Range<EntityKey>,
    ) -> Result<Self::EntityIter, StateError>;

    fn iter_entity_values(
        &self,
        ns: Namespace,
        key: impl AsRef<[u8]>,
    ) -> Result<Self::EntityValueIter, StateError>;

    fn read_entities_typed<E: Entity>(
        &self,
        ns: Namespace,
        keys: &[&EntityKey],
    ) -> Result<Vec<Option<E>>, StateError> {
        let raw = self.read_entities(ns, keys)?;

        let decoded = raw
            .into_iter()
            .map(|x| x.map(|v| E::decode_entity(ns, &v)))
            .map(|x| x.transpose())
            .try_collect()?;

        Ok(decoded)
    }

    fn read_entity_typed<E: Entity>(
        &self,
        ns: Namespace,
        key: &EntityKey,
    ) -> Result<Option<E>, StateError> {
        let raw = self.read_entities_typed(ns, &[key])?;

        let first = raw.into_iter().next().unwrap();

        Ok(first)
    }

    fn iter_entities_typed<E: Entity>(
        &self,
        ns: Namespace,
        range: Option<Range<EntityKey>>,
    ) -> Result<EntityIterTyped<Self, E>, StateError> {
        let range = range.unwrap_or_else(full_range);

        let inner = self.iter_entities(ns, range)?;

        Ok(EntityIterTyped::<Self, E>::new(inner, ns))
    }

    // fn iter_entity_values_typed<E: Entity>(
    //     &self,
    //     ns: Namespace,
    //     key: impl AsRef<[u8]>,
    // ) -> Result<EntityValueIterTyped<E>, StateError> {
    //     let inner = self.iter_entity_values(ns, key)?;
    //     Ok(EntityValueIterTyped::<E>::new(inner, ns))
    // }

    // TODO: generalize UTxO Set into generic entity system

    fn get_utxos(&self, refs: Vec<TxoRef>) -> Result<UtxoMap, StateError>;

    fn get_utxo_by_address(&self, address: &[u8]) -> Result<UtxoSet, StateError>;

    fn get_utxo_by_payment(&self, payment: &[u8]) -> Result<UtxoSet, StateError>;

    fn get_utxo_by_stake(&self, stake: &[u8]) -> Result<UtxoSet, StateError>;

    fn get_utxo_by_policy(&self, policy: &[u8]) -> Result<UtxoSet, StateError>;

    fn get_utxo_by_asset(&self, asset: &[u8]) -> Result<UtxoSet, StateError>;
}

#[cfg(test)]
mod tests {
    use serde::{Deserialize, Serialize};
    use std::sync::{Arc, RwLock};

    use super::*;

    #[derive(Debug, Clone, PartialEq)]
    struct TestEntity {
        value: String,
    }

    impl TestEntity {
        const NS: Namespace = "test";

        pub fn new(value: &str) -> Self {
            Self {
                value: value.to_string(),
            }
        }
    }

    impl Entity for TestEntity {
        fn decode_entity(_: Namespace, value: &EntityValue) -> Result<Self, StateError> {
            let value_str = String::from_utf8(value.clone()).unwrap();
            Ok(TestEntity { value: value_str })
        }

        fn encode_entity(value: &Self) -> (Namespace, EntityValue) {
            (TestEntity::NS, value.value.as_bytes().to_vec())
        }
    }

    #[derive(Serialize, Deserialize, Clone)]
    struct ChangeValue {
        key: Vec<u8>,
        old_value: Option<String>,
        override_with: String,
    }

    impl EntityDelta for ChangeValue {
        type Entity = TestEntity;

        fn key(&self) -> NsKey {
            NsKey(TestEntity::NS, EntityKey::from(self.key.clone()))
        }

        fn apply(&mut self, entity: &mut Option<Self::Entity>) {
            self.old_value = entity.as_ref().map(|e| e.value.clone());

            entity
                .as_mut()
                .map(|e| e.value = self.override_with.clone());
        }

        fn undo(&self, entity: &mut Option<Self::Entity>) {
            entity
                .as_mut()
                .map(|e| e.value = self.old_value.clone().unwrap());
        }
    }

    #[derive(Debug, Clone)]
    struct MockStoreDb {
        cursor: Option<ChainPoint>,
        entities: HashMap<NsKey, EntityValue>,
    }

    #[derive(Debug, Clone)]
    struct MockStore {
        db: Arc<RwLock<MockStoreDb>>,
    }

    impl StateWriter for MockStore {
        fn set_cursor(&self, new_cursor: ChainPoint) -> Result<(), StateError> {
            let mut db = self.db.write().unwrap();
            db.cursor = Some(new_cursor);
            Ok(())
        }

        fn write_entity(
            &self,
            ns: Namespace,
            key: &EntityKey,
            value: &EntityValue,
        ) -> Result<(), StateError> {
            let mut db = self.db.write().unwrap();
            let key = NsKey(ns, key.clone());
            db.entities.insert(key, value.clone());
            Ok(())
        }

        fn delete_entity(&self, ns: Namespace, key: &EntityKey) -> Result<(), StateError> {
            let mut db = self.db.write().unwrap();
            let key = NsKey(ns, key.clone());
            db.entities.remove(&key);
            Ok(())
        }

        fn apply_utxoset(&self, delta: &UtxoSetDelta) -> Result<(), StateError> {
            todo!()
        }

        fn commit(self) -> Result<(), StateError> {
            Ok(())
        }
    }

    impl StateStore for MockStore {
        // type Entity = TestEntity;
        // type EntityDelta = ChangeValue;
        type EntityIter = std::vec::IntoIter<Result<(EntityKey, EntityValue), StateError>>;
        type EntityValueIter = std::iter::Empty<Result<EntityValue, StateError>>;
        type Writer = MockStore;

        fn read_cursor(&self) -> Result<Option<ChainPoint>, StateError> {
            let db = self.db.read().unwrap();
            let cursor = db.cursor.clone();
            Ok(cursor)
        }

        fn start_writer(&self) -> Result<Self::Writer, StateError> {
            Ok(self.clone())
        }

        fn read_entities(
            &self,
            ns: Namespace,
            keys: &[&EntityKey],
        ) -> Result<Vec<Option<EntityValue>>, StateError> {
            let db = self.db.read().unwrap();
            let mut out = Vec::with_capacity(keys.len());

            for key in keys {
                let nskey = NsKey(ns, (*key).clone());
                let value = db.entities.get(&nskey).cloned();
                out.push(value);
            }

            Ok(out)
        }

        fn iter_entities(
            &self,
            ns: Namespace,
            range: Range<EntityKey>,
        ) -> Result<Self::EntityIter, StateError> {
            let db = self.db.read().unwrap();
            let mut out = vec![];

            for nskey in db.entities.keys() {
                if nskey.0 == ns {
                    if range.contains(&nskey.1) {
                        let value = db.entities.get(nskey).unwrap();
                        let pair = (nskey.1.clone(), value.clone());
                        out.push(Ok(pair));
                    }
                }
            }

            Ok(out.into_iter())
        }

        fn iter_entity_values(
            &self,
            ns: Namespace,
            key: impl AsRef<[u8]>,
        ) -> Result<Self::EntityValueIter, StateError> {
            todo!()
        }

        fn get_utxos(&self, refs: Vec<TxoRef>) -> Result<UtxoMap, StateError> {
            todo!()
        }

        fn get_utxo_by_address(&self, address: &[u8]) -> Result<UtxoSet, StateError> {
            todo!()
        }

        fn get_utxo_by_payment(&self, payment: &[u8]) -> Result<UtxoSet, StateError> {
            todo!()
        }

        fn get_utxo_by_stake(&self, stake: &[u8]) -> Result<UtxoSet, StateError> {
            todo!()
        }

        fn get_utxo_by_policy(&self, policy: &[u8]) -> Result<UtxoSet, StateError> {
            todo!()
        }

        fn get_utxo_by_asset(&self, asset: &[u8]) -> Result<UtxoSet, StateError> {
            todo!()
        }
    }

    #[derive(Clone)]
    struct MockDomain;

    fn setup_mock_store() -> MockStore {
        let store = MockStore {
            db: Arc::new(RwLock::new(MockStoreDb {
                cursor: Some(ChainPoint::Slot(0)),
                entities: HashMap::new(),
            })),
        };

        store.write_entity_typed(&EntityKey::from(b"a"), &TestEntity::new("123"));

        store.write_entity_typed(&EntityKey::from(b"b"), &TestEntity::new("456"));

        store.write_entity_typed(&EntityKey::from(b"c"), &TestEntity::new("789"));

        store
    }
}

pub fn load_entity_chunk<D: Domain>(
    chunk: &[NsKey],
    store: &D::State,
) -> Result<EntityMap<D::Entity>, StateError> {
    let by_ns = chunk.iter().chunk_by(|key| key.0);

    let mut loaded: EntityMap<D::Entity> = HashMap::new();

    for (ns, chunk) in &by_ns {
        let keys = chunk.map(|x| &x.1).collect::<Vec<_>>();

        let decoded = store.read_entities_typed::<D::Entity>(ns, &keys)?;

        loaded = keys
            .into_iter()
            .zip(decoded)
            .fold(loaded, |mut acc, (k, v)| {
                let k = NsKey(ns, k.clone());
                acc.insert(k, v);
                acc
            });
    }

    Ok(loaded)
}<|MERGE_RESOLUTION|>--- conflicted
+++ resolved
@@ -263,12 +263,9 @@
 
     fn delete_entity(&self, ns: Namespace, key: &EntityKey) -> Result<(), StateError>;
 
-<<<<<<< HEAD
     fn apply_utxoset(&self, delta: &UtxoSetDelta) -> Result<(), StateError>;
 
     #[must_use]
-=======
->>>>>>> e62836d0
     fn commit(self) -> Result<(), StateError>;
 
     fn write_entity_typed<E: Entity>(&self, key: &EntityKey, entity: &E) -> Result<(), StateError> {
